--- conflicted
+++ resolved
@@ -134,22 +134,11 @@
 
   @Override
   protected void tearDown() throws Exception {
-<<<<<<< HEAD
-    try {
-      Disposer.dispose(myView);
-      myView = null;
-      myToolWrapper = null;
-    }
-    finally {
-      super.tearDown();
-    }
-=======
     Disposer.dispose(myView);
     myView = null;
     myUnusedToolWrapper = null;
     myDataFlowToolWrapper = null;
     super.tearDown();
->>>>>>> 85816de4
   }
 
   public void testOfflineWithInvalid() throws Exception {
