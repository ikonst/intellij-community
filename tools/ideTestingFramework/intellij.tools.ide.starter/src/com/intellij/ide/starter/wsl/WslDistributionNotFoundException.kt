package com.intellij.ide.starter.wsl

import com.intellij.execution.wsl.WslDistributionManager
import com.intellij.ide.starter.system.SystemInfo
import com.intellij.ide.starter.utils.logOutput
import com.intellij.openapi.projectRoots.impl.jdkDownloader.JdkPredicate

<<<<<<< HEAD
class WslDistributionNotFoundException(val jdkPredicate: JdkPredicate? = null) : Exception() {
=======
class WslDistributionNotFoundException(private val jdkPredicate: JdkPredicate? = null) : Exception() {
>>>>>>> 2e7317cf
  override val message: String
    get() {
      val red = "\u001b[31m"
      val reset = "\u001b[0m"
      logOutput("\n\n\n\n\n")
      logOutput("=======================================================================================")
      logOutput("****                                                                               ****")
      logOutput("****   $red   WARNING         WARNING         WARNING      $reset                            ****")
      logOutput("****                                                                               ****")
      logOutput("****      You are trying to execute tests with WSL                                 ****")
      logOutput("****      You have no WSL installed distributions                                  ****")
      logOutput("****      Please follow the installation guide to install it:                      ****")
      logOutput("****         English: https://docs.microsoft.com/en-us/windows/wsl/install-win10   ****")
      logOutput("****         Russian: https://docs.microsoft.com/ru-ru/windows/wsl/install-win10   ****")
      logOutput("****                                                                               ****")
      logOutput("****                                                                               ****")
      logOutput("****    $red  WARNING         WARNING         WARNING     $reset                             ****")
      logOutput("****                                                                               ****")
      logOutput("=======================================================================================")
      logOutput("\n\n\n\n\n")

      return buildString {
        appendLine("\n")
        appendLine("Can't run test on WSL")
        appendLine("Current OS: ${SystemInfo.OS_NAME} ${SystemInfo.OS_VERSION}")
        appendLine("WSL distributions installed: ${WslDistributionManager.getInstance().installedDistributions}")
        jdkPredicate?.let { appendLine(jdkPredicate) }
      }
    }
}<|MERGE_RESOLUTION|>--- conflicted
+++ resolved
@@ -5,11 +5,7 @@
 import com.intellij.ide.starter.utils.logOutput
 import com.intellij.openapi.projectRoots.impl.jdkDownloader.JdkPredicate
 
-<<<<<<< HEAD
-class WslDistributionNotFoundException(val jdkPredicate: JdkPredicate? = null) : Exception() {
-=======
 class WslDistributionNotFoundException(private val jdkPredicate: JdkPredicate? = null) : Exception() {
->>>>>>> 2e7317cf
   override val message: String
     get() {
       val red = "\u001b[31m"
