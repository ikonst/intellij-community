package com.jetbrains.edu.learning.actions;

import com.intellij.icons.AllIcons;
import com.intellij.ide.projectView.ProjectView;
import com.intellij.openapi.actionSystem.AnActionEvent;
import com.intellij.openapi.actionSystem.KeyboardShortcut;
import com.intellij.openapi.actionSystem.Presentation;
import com.intellij.openapi.application.ApplicationManager;
import com.intellij.openapi.command.CommandProcessor;
import com.intellij.openapi.diagnostic.Logger;
import com.intellij.openapi.editor.Document;
import com.intellij.openapi.editor.Editor;
import com.intellij.openapi.extensions.Extensions;
import com.intellij.openapi.keymap.KeymapUtil;
import com.intellij.openapi.project.Project;
import com.intellij.openapi.ui.MessageType;
import com.intellij.openapi.ui.Messages;
import com.intellij.openapi.ui.popup.Balloon;
import com.intellij.openapi.ui.popup.BalloonBuilder;
import com.intellij.openapi.ui.popup.JBPopupFactory;
import com.intellij.openapi.util.Disposer;
import com.intellij.openapi.wm.IdeFocusManager;
import com.intellij.problems.WolfTheProblemSolver;
<<<<<<< HEAD
=======
import com.jetbrains.edu.learning.StudyActionListener;
>>>>>>> ae0c6009
import com.jetbrains.edu.learning.StudyState;
import com.jetbrains.edu.learning.StudyTaskManager;
import com.jetbrains.edu.learning.StudyUtils;
import com.jetbrains.edu.learning.core.EduAnswerPlaceholderPainter;
import com.jetbrains.edu.learning.core.EduNames;
import com.jetbrains.edu.learning.courseFormat.AnswerPlaceholder;
import com.jetbrains.edu.learning.courseFormat.Course;
import com.jetbrains.edu.learning.courseFormat.StudyStatus;
import com.jetbrains.edu.learning.courseFormat.TaskFile;
import com.jetbrains.edu.learning.editor.StudyEditor;
import com.jetbrains.edu.learning.navigation.StudyNavigator;
import org.jetbrains.annotations.NotNull;
import org.jetbrains.annotations.Nullable;

import javax.swing.*;

public class StudyRefreshTaskFileAction extends StudyActionWithShortcut {
  public static final String ACTION_ID = "RefreshTaskAction";
  public static final String SHORTCUT = "ctrl shift pressed X";
  private static final Logger LOG = Logger.getInstance(StudyRefreshTaskFileAction.class.getName());

  public StudyRefreshTaskFileAction() {
    super("Reset Task File (" + KeymapUtil.getShortcutText(new KeyboardShortcut(KeyStroke.getKeyStroke(SHORTCUT), null)) + ")", "Refresh current task", AllIcons.Actions.Refresh);
  }

  public static void refresh(@NotNull final Project project) {
    ApplicationManager.getApplication().invokeLater(new Runnable() {
      @Override
      public void run() {
        ApplicationManager.getApplication().runWriteAction(new Runnable() {
          @SuppressWarnings("IOResourceOpenedButNotSafelyClosed")
          @Override
          public void run() {
            StudyEditor studyEditor = StudyUtils.getSelectedStudyEditor(project);
            StudyState studyState = new StudyState(studyEditor);
            if (studyEditor == null || !studyState.isValid()) {
              LOG.info("RefreshTaskFileAction was invoked outside of Study Editor");
              return;
            }
            refreshFile(studyState, project);
          }
        });
      }
    });
  }

  private static void refreshFile(@NotNull final StudyState studyState, @NotNull final Project project) {
    final Editor editor = studyState.getEditor();
    final TaskFile taskFile = studyState.getTaskFile();
    if (!resetTaskFile(editor.getDocument(), project, taskFile, studyState.getVirtualFile().getName())) {
      Messages.showInfoMessage("The initial text of task file is unavailable", "Failed to Refresh Task File");
      return;
    }
    WolfTheProblemSolver.getInstance(project).clearProblems(studyState.getVirtualFile());
    taskFile.setHighlightErrors(false);
    StudyUtils.drawAllWindows(editor, taskFile);
    EduAnswerPlaceholderPainter.createGuardedBlocks(editor, taskFile);
    ApplicationManager.getApplication().invokeLater(new Runnable() {
      @Override
      public void run() {
        IdeFocusManager.getInstance(project).requestFocus(editor.getContentComponent(), true);
      }
    });

    StudyNavigator.navigateToFirstAnswerPlaceholder(editor, taskFile);
    showBalloon(project, "You can start again now", MessageType.INFO);
  }

  private static boolean resetTaskFile(@NotNull final Document document,
                                       @NotNull final Project project,
                                       TaskFile taskFile,
                                       String name) {
    if (!resetDocument(project, document, taskFile, name)) {
      return false;
    }
    taskFile.getTask().setStatus(StudyStatus.Unchecked);
    resetAnswerPlaceholders(taskFile, project);
    ProjectView.getInstance(project).refresh();
    StudyUtils.updateToolWindows(project);
    return true;
  }

  private static void showBalloon(@NotNull final Project project, String text, @NotNull final MessageType messageType) {
    BalloonBuilder balloonBuilder =
      JBPopupFactory.getInstance().createHtmlTextBalloonBuilder(text, messageType, null);
    final Balloon balloon = balloonBuilder.createBalloon();
    StudyEditor selectedStudyEditor = StudyUtils.getSelectedStudyEditor(project);
    assert selectedStudyEditor != null;
    balloon.show(StudyUtils.computeLocation(selectedStudyEditor.getEditor()), Balloon.Position.above);
    Disposer.register(project, balloon);
  }

  private static void resetAnswerPlaceholders(TaskFile selectedTaskFile, Project project) {
    final StudyTaskManager taskManager = StudyTaskManager.getInstance(project);
    for (AnswerPlaceholder answerPlaceholder : selectedTaskFile.getAnswerPlaceholders()) {
      answerPlaceholder.reset();
      taskManager.setStatus(answerPlaceholder, StudyStatus.Unchecked);
    }
  }


  private static boolean resetDocument(@NotNull final Project project, @NotNull final Document document,
                                       @NotNull final TaskFile taskFile,
                                       String fileName) {
    final Document patternDocument = StudyUtils.getPatternDocument(project, taskFile, fileName);
    if (patternDocument == null) {
      return false;
    }
    StudyUtils.deleteGuardedBlocks(document);
    taskFile.setTrackChanges(false);
    clearDocument(document);
    document.setText(patternDocument.getCharsSequence());
    taskFile.setTrackChanges(true);
    return true;
  }

  private static void clearDocument(@NotNull final Document document) {
    final int lineCount = document.getLineCount();
    if (lineCount != 0) {
      CommandProcessor.getInstance().runUndoTransparentAction(new Runnable() {
        @Override
        public void run() {
          document.deleteString(0, document.getLineEndOffset(lineCount - 1));
        }
      });
    }
  }

  public void actionPerformed(@NotNull AnActionEvent event) {
    final Project project = event.getProject();
    if (project != null) {
      for (StudyActionListener listener : Extensions.getExtensions(StudyActionListener.EP_NAME)) {
        listener.beforeCheck(event);
      }
      refresh(project);
    }
  }

  @Override
  public void update(AnActionEvent event) {
    StudyUtils.updateAction(event);
    final Project project = event.getProject();
    if (project != null) {
      StudyEditor studyEditor = StudyUtils.getSelectedStudyEditor(project);
      StudyState studyState = new StudyState(studyEditor);
      Presentation presentation = event.getPresentation();
      if (!studyState.isValid()) {
        presentation.setEnabled(false);
        return;
      }

      Course course = StudyTaskManager.getInstance(project).getCourse();
      if (course == null) {
        return;
      }
      if (!EduNames.STUDY.equals(course.getCourseMode())) {
        presentation.setVisible(true);
        presentation.setEnabled(false);
      }
    }
  }

  @NotNull
  @Override
  public String getActionId() {
    return ACTION_ID;
  }

  @Nullable
  @Override
  public String[] getShortcuts() {
    return new String[]{SHORTCUT};
  }
}<|MERGE_RESOLUTION|>--- conflicted
+++ resolved
@@ -21,10 +21,7 @@
 import com.intellij.openapi.util.Disposer;
 import com.intellij.openapi.wm.IdeFocusManager;
 import com.intellij.problems.WolfTheProblemSolver;
-<<<<<<< HEAD
-=======
 import com.jetbrains.edu.learning.StudyActionListener;
->>>>>>> ae0c6009
 import com.jetbrains.edu.learning.StudyState;
 import com.jetbrains.edu.learning.StudyTaskManager;
 import com.jetbrains.edu.learning.StudyUtils;
@@ -97,7 +94,7 @@
                                        @NotNull final Project project,
                                        TaskFile taskFile,
                                        String name) {
-    if (!resetDocument(project, document, taskFile, name)) {
+    if (!resetDocument(document, taskFile, name)) {
       return false;
     }
     taskFile.getTask().setStatus(StudyStatus.Unchecked);
@@ -126,10 +123,10 @@
   }
 
 
-  private static boolean resetDocument(@NotNull final Project project, @NotNull final Document document,
+  private static boolean resetDocument(@NotNull final Document document,
                                        @NotNull final TaskFile taskFile,
                                        String fileName) {
-    final Document patternDocument = StudyUtils.getPatternDocument(project, taskFile, fileName);
+    final Document patternDocument = StudyUtils.getPatternDocument(taskFile, fileName);
     if (patternDocument == null) {
       return false;
     }
