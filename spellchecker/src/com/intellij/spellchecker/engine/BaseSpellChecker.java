--- conflicted
+++ resolved
@@ -55,27 +55,9 @@
 
   @Override
   public void loadDictionary(@NotNull Loader loader) {
-<<<<<<< HEAD
-    if (loader instanceof EditableDictionaryLoader) {
-      final EditableDictionary dictionary = ((EditableDictionaryLoader)loader).getDictionary();
-      if (dictionary != null) {
-        addModifiableDictionary(dictionary);
-      }
-    }
-    else {
-      loadCompressedDictionary(loader);
-    }
-  }
-
-  private void loadCompressedDictionary(@NotNull Loader loader) {
     if (ApplicationManager.getApplication().isUnitTestMode() ||
         (ApplicationManager.getApplication().isHeadlessEnvironment() && !ApplicationManager.getApplication().isOnAir())) {
-      final CompressedDictionary dictionary = CompressedDictionary.create(loader, transform);
-      addCompressedFixedDictionary(dictionary);
-=======
-    if (ApplicationManager.getApplication().isUnitTestMode() || ApplicationManager.getApplication().isHeadlessEnvironment()) {
       addCompressedFixedDictionary(CompressedDictionary.create(loader, transform));
->>>>>>> 9b4896ae
     }
     else {
       loadDictionaryAsync(loader, this::addCompressedFixedDictionary);
