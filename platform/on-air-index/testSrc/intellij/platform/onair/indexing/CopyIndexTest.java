// Copyright 2000-2018 JetBrains s.r.o. Use of this source code is governed by the Apache 2.0 license that can be found in the LICENSE file.
package intellij.platform.onair.indexing;

import com.google.common.hash.HashCode;
import com.google.common.hash.HashFunction;
import com.google.common.hash.Hashing;
import com.intellij.psi.stubs.StubIdList;
import com.intellij.util.io.DataExternalizer;
import com.intellij.util.io.DataInputOutputUtil;
import com.intellij.util.io.EnumeratorStringDescriptor;
import com.intellij.util.io.PersistentHashMap;
import intellij.platform.onair.storage.StorageImpl;
import intellij.platform.onair.storage.api.NoveltyImpl;
import intellij.platform.onair.tree.BTree;
import intellij.platform.onair.tree.MockNovelty;
import org.jetbrains.annotations.NotNull;
import org.junit.Assert;
import org.junit.Test;

import java.io.DataInput;
import java.io.DataOutput;
import java.io.File;
import java.io.IOException;
import java.net.InetSocketAddress;
import java.nio.charset.Charset;
import java.util.ArrayList;
import java.util.HashMap;
import java.util.List;
import java.util.Map;
import java.util.concurrent.atomic.AtomicInteger;
import java.util.concurrent.atomic.AtomicLong;

import static com.intellij.util.io.PagedFileStorage.MB;

public class CopyIndexTest {
  private static final HashFunction HASH = Hashing.goodFastHash(128);
<<<<<<< HEAD
  public static int ITERATIONS = 1;
  public static String FOLDER = System.getProperty("intellij.platform.onair.indexing.CopyIndexTest.dir", "/Users/pavel/work/index-sandbox");
  public static String host = "localhost";
  public static int port = 11211;
  public static String PHM = FOLDER + "/idea/java.class.shortname.storage";
  public static String PHM_I = FOLDER + "/trash/java.class.shortname.storage.smth.";
=======
  public static final int ITERATIONS = 5;
  public static final String FOLDER =
    System.getProperty("intellij.platform.onair.indexing.CopyIndexTest.dir", "/Users/pavel/work/index-sandbox");
  public static final String host = "localhost";
  public static final int port = 11211;
  public static final String PHM = FOLDER + "/idea/java.class.shortname.storage";
  public static final String PHM_I = FOLDER + "/trash/java.class.shortname.storage.smth.";
>>>>>>> c99c3f00

  @Test
  public void testAll() throws IOException {
    final StorageImpl storage = new StorageImpl(new InetSocketAddress(host, port)); // DummyStorageImpl.INSTANCE;
    final Map<String, StubIdList> content = new HashMap<>();
    final Map<byte[], byte[]> rawContent = new HashMap<>();
    final PersistentHashMap<String, StubIdList> phm = makePHM(PHM);
    try {
      final AtomicLong size = new AtomicLong();
      phm.processKeys(key -> {
        try {
          size.addAndGet(key.length());
          StubIdList list = phm.get(key);
          int listSize = list.size();
          size.addAndGet(listSize * 8);
          byte[] valueBytes = key.getBytes(Charset.forName("UTF-8"));
          HashCode hashCode = HASH.hashBytes(valueBytes);
          content.put(key, list);
          rawContent.put(hashCode.asBytes(), valueBytes);
          return true;
        }
        catch (IOException e) {
          return false;
        }
      });
      System.out.println("Data set size: " + size.get() / MB + "MB");
    }
    finally {
      phm.close();
    }
    boolean buildNovelty = true;
    if (buildNovelty) {
      final List<BTree> trees = new ArrayList<>();
      final List<BTree> remoteTrees = new ArrayList<>();
      System.out.println("Building novelty...");
      long start = System.currentTimeMillis();
      final NoveltyImpl novelty = new NoveltyImpl(new File(FOLDER + "/novelty/novelty.dat"));
      try {
        for (int i = 0; i < ITERATIONS; i++) {
          final BTree tree = BTree.create(novelty, storage, 16);
          rawContent.forEach((key, value) -> Assert.assertTrue(tree.put(novelty, key, value)));
          trees.add(tree);
        }
        System.out.println("Time: " + (System.currentTimeMillis() - start) / 1000 + "s");
        int total = novelty.getSize();
        System.out.println("Written total: " + total / MB + "MB");
        System.out.println("Written per tree: " + total / ITERATIONS / MB + "MB");

        System.out.println("Check novelty reads...");
        start = System.currentTimeMillis();
        trees.forEach(tree -> rawContent.forEach((key, value) -> Assert.assertArrayEquals(value, tree.get(novelty, key))));
        System.out.println("Time: " + (System.currentTimeMillis() - start) / 1000 + "s");

        System.out.println("Check write...");
        start = System.currentTimeMillis();
        trees.forEach(tree -> remoteTrees.add(BTree.load(storage, tree.getKeySize(), storage.bulkStore(tree, novelty))));
        System.out.println("Time: " + (System.currentTimeMillis() - start) / 1000 + "s");
        System.out.println("Check storage reads...");
        start = System.currentTimeMillis();
        AtomicInteger step = new AtomicInteger();
        remoteTrees.forEach(tree -> rawContent.forEach((key, value) -> {
          step.incrementAndGet();
          Assert.assertArrayEquals(value, tree.get(new MockNovelty(), key));
        }));
        System.out.println("Time: " + (System.currentTimeMillis() - start) / 1000 + "s");
      }
      catch (RuntimeException e) {
        storage.close();
        throw e;
      }
      finally {
        novelty.close();
      }
    }
    boolean buildPHM = false;
    if (buildPHM) {
      final List<PersistentHashMap<String, StubIdList>> pHMs = new ArrayList<>();
      try {
        System.out.println("Building PHMs...");
        long start = System.currentTimeMillis();
        for (int i = 0; i < ITERATIONS; i++) {
          final PersistentHashMap<String, StubIdList> phmCopy = makePHM(PHM_I + i);
          pHMs.add(phmCopy);
          content.forEach((key, value) -> {
            try {
              phmCopy.put(key, value);
            }
            catch (IOException e) {
              throw new RuntimeException(e);
            }
          });
        }

        System.out.println("Time: " + (System.currentTimeMillis() - start) / 1000 + "s");

        System.out.println("Check PHM reads...");
        start = System.currentTimeMillis();
        pHMs.forEach(pHM -> content.forEach((key, value) -> {
          try {
            Assert.assertEquals(value, pHM.get(key));
          }
          catch (IOException e) {
            throw new RuntimeException(e);
          }
        }));
        System.out.println("Time: " + (System.currentTimeMillis() - start) / 1000 + "s");
      }
      finally {
        pHMs.forEach(phmCopy -> {
          try {
            phmCopy.close();
          }
          catch (IOException e) {
            e.printStackTrace(); // don't fail
          }
        });
      }
    }
  }

  @NotNull
  private static PersistentHashMap<String, StubIdList> makePHM(String name) throws IOException {
    return new PersistentHashMap<>(new File(name), EnumeratorStringDescriptor.INSTANCE, EXT);
  }

  private static DataExternalizer<StubIdList> EXT = new DataExternalizer<StubIdList>() {
    @Override
    public void save(@NotNull final DataOutput out, @NotNull final StubIdList value) throws IOException {
      int size = value.size();
      if (size == 0) {
        DataInputOutputUtil.writeINT(out, Integer.MAX_VALUE);
      }
      else if (size == 1) {
        DataInputOutputUtil.writeINT(out, value.get(0)); // most often case
      }
      else {
        DataInputOutputUtil.writeINT(out, -size);
        for (int i = 0; i < size; ++i) {
          DataInputOutputUtil.writeINT(out, value.get(i));
        }
      }
    }

    @NotNull
    @Override
    public StubIdList read(@NotNull final DataInput in) throws IOException {
      int size = DataInputOutputUtil.readINT(in);
      if (size == Integer.MAX_VALUE) {
        return new StubIdList();
      }
      else if (size >= 0) {
        return new StubIdList(size);
      }
      else {
        size = -size;
        int[] result = new int[size];
        for (int i = 0; i < size; ++i) {
          result[i] = DataInputOutputUtil.readINT(in);
        }
        return new StubIdList(result, size);
      }
    }
  };
}<|MERGE_RESOLUTION|>--- conflicted
+++ resolved
@@ -34,14 +34,7 @@
 
 public class CopyIndexTest {
   private static final HashFunction HASH = Hashing.goodFastHash(128);
-<<<<<<< HEAD
-  public static int ITERATIONS = 1;
-  public static String FOLDER = System.getProperty("intellij.platform.onair.indexing.CopyIndexTest.dir", "/Users/pavel/work/index-sandbox");
-  public static String host = "localhost";
-  public static int port = 11211;
-  public static String PHM = FOLDER + "/idea/java.class.shortname.storage";
-  public static String PHM_I = FOLDER + "/trash/java.class.shortname.storage.smth.";
-=======
+
   public static final int ITERATIONS = 5;
   public static final String FOLDER =
     System.getProperty("intellij.platform.onair.indexing.CopyIndexTest.dir", "/Users/pavel/work/index-sandbox");
@@ -49,7 +42,6 @@
   public static final int port = 11211;
   public static final String PHM = FOLDER + "/idea/java.class.shortname.storage";
   public static final String PHM_I = FOLDER + "/trash/java.class.shortname.storage.smth.";
->>>>>>> c99c3f00
 
   @Test
   public void testAll() throws IOException {
