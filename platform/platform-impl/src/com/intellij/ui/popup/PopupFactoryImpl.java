--- conflicted
+++ resolved
@@ -50,22 +50,16 @@
 import java.awt.event.ActionEvent;
 import java.awt.event.InputEvent;
 import java.awt.event.KeyEvent;
-<<<<<<< HEAD
-=======
 import java.beans.PropertyChangeEvent;
 import java.beans.PropertyChangeListener;
->>>>>>> 80cc971b
 import java.util.Arrays;
 import java.util.List;
 import java.util.Map;
 import java.util.function.Supplier;
 import java.util.stream.Collectors;
 
-<<<<<<< HEAD
-=======
 import static com.intellij.openapi.actionSystem.Presentation.PROP_TEXT;
 
->>>>>>> 80cc971b
 public class PopupFactoryImpl extends JBPopupFactory {
 
   /**
@@ -290,7 +284,7 @@
         @Override
         public void valueChanged(ListSelectionEvent e) {
           final JList list = (JList)e.getSource();
-          final ActionPopupStep.ActionItem actionItem = (ActionPopupStep.ActionItem)list.getSelectedValue();
+          final ActionItem actionItem = (ActionItem)list.getSelectedValue();
           if (actionItem == null) return;
           Presentation presentation = updateActionItem(actionItem);
           ActionMenu.showDescriptionInStatusBar(true, myComponent, presentation.getDescription());
@@ -299,7 +293,7 @@
     }
 
     @NotNull
-    private Presentation updateActionItem(@NotNull ActionPopupStep.ActionItem actionItem) {
+    private Presentation updateActionItem(@NotNull ActionItem actionItem) {
       AnAction action = actionItem.getAction();
       Presentation presentation = new Presentation();
       presentation.setDescription(action.getTemplatePresentation().getDescription());
@@ -324,7 +318,7 @@
       final Component component = PlatformDataKeys.CONTEXT_COMPONENT.getData(dataContext);
       LOG.assertTrue(component != null, "dataContext has no component for new ListPopupStep");
 
-      List<ActionPopupStep.ActionItem> items =
+      List<ActionItem> items =
         getActionItems(actionGroup, dataContext, showNumbers, useAlphaAsNumbers, showDisabledActions, honorActionMnemonics, actionPlace);
 
       return new ActionPopupStep(items, title, getComponentContextSupplier(component), showNumbers || honorActionMnemonics && itemsHaveMnemonics(items),
@@ -332,13 +326,13 @@
     }
 
     @NotNull
-    public static List<ActionPopupStep.ActionItem> getActionItems(@NotNull ActionGroup actionGroup,
-                                                                  @NotNull DataContext dataContext,
-                                                                  boolean showNumbers,
-                                                                  boolean useAlphaAsNumbers,
-                                                                  boolean showDisabledActions,
-                                                                  boolean honorActionMnemonics,
-                                                                  @Nullable String actionPlace) {
+    public static List<ActionItem> getActionItems(@NotNull ActionGroup actionGroup,
+                                                  @NotNull DataContext dataContext,
+                                                  boolean showNumbers,
+                                                  boolean useAlphaAsNumbers,
+                                                  boolean showDisabledActions,
+                                                  boolean honorActionMnemonics,
+                                                  @Nullable String actionPlace) {
       ActionStepBuilder builder =
         new ActionStepBuilder(dataContext, showNumbers, useAlphaAsNumbers, showDisabledActions, honorActionMnemonics);
       if (actionPlace != null) {
@@ -366,11 +360,7 @@
         KeepingPopupOpenAction dontClosePopupAction = getActionByClass(selectedValue, actionPopupStep, KeepingPopupOpenAction.class);
         if (dontClosePopupAction != null) {
           actionPopupStep.performAction((AnAction)dontClosePopupAction, e != null ? e.getModifiers() : 0, e);
-<<<<<<< HEAD
-          for (ActionPopupStep.ActionItem item : actionPopupStep.getValues()) {
-=======
           for (ActionItem item : actionPopupStep.getValues()) {
->>>>>>> 80cc971b
             updateActionItem(item);
           }
           getList().repaint();
@@ -394,11 +384,7 @@
         actionPopupStep.performAction(action, 0);
       }
 
-<<<<<<< HEAD
-      for (ActionPopupStep.ActionItem item : actionPopupStep.getValues()) {
-=======
       for (ActionItem item : actionPopupStep.getValues()) {
->>>>>>> 80cc971b
         updateActionItem(item);
       }
 
@@ -407,7 +393,7 @@
 
     @Nullable
     private static <T> T getActionByClass(@Nullable Object value, @NotNull ActionPopupStep actionPopupStep, @NotNull Class<T> actionClass) {
-      ActionPopupStep.ActionItem item = value instanceof ActionPopupStep.ActionItem ? (ActionPopupStep.ActionItem)value : null;
+      ActionItem item = value instanceof ActionItem ? (ActionItem)value : null;
       if (item == null) return null;
       if (!actionPopupStep.isSelectable(item)) return null;
       return actionClass.isInstance(item.getAction()) ? actionClass.cast(item.getAction()) : null;
@@ -508,13 +494,8 @@
                                              defaultOptionIndex);
   }
 
-<<<<<<< HEAD
-  private static boolean itemsHaveMnemonics(final List<ActionPopupStep.ActionItem> items) {
-    for (ActionPopupStep.ActionItem item : items) {
-=======
   private static boolean itemsHaveMnemonics(final List<ActionItem> items) {
     for (ActionItem item : items) {
->>>>>>> 80cc971b
       if (item.getAction().getTemplatePresentation().getMnemonic() != 0) return true;
     }
 
@@ -800,8 +781,6 @@
   }
 
 
-<<<<<<< HEAD
-=======
   public static class ActionItem implements ShortcutProvider {
     private final AnAction myAction;
     private String myText;
@@ -878,5 +857,4 @@
       return myText;
     }
   }
->>>>>>> 80cc971b
 }