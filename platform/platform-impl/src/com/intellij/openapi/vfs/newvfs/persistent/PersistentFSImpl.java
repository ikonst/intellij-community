--- conflicted
+++ resolved
@@ -64,11 +64,8 @@
   private final AtomicBoolean myShutDown = new AtomicBoolean(false);
   private final AtomicInteger myStructureModificationCount = new AtomicInteger();
   private final BulkFileListener myPublisher;
-<<<<<<< HEAD
   protected final FSRecordsImpl myFSRecords;
-=======
   private final VfsData myVfsData = new VfsData();
->>>>>>> a1e98120
 
   public PersistentFSImpl(@NotNull MessageBus bus) {
     ShutDownTracker.getInstance().registerShutdownTask(this::performShutdown);
@@ -285,25 +282,15 @@
                                           @NotNull NewVirtualFileSystem fs,
                                           @NotNull FileAttributes attributes) {
     assert id > 0 : id;
-<<<<<<< HEAD
-    String name = file.getName();
-    if (!name.isEmpty()) {
-      if (namesEqual(fs, name, myFSRecords.getNameSequence(id))) return false; // TODO: Handle root attributes change.
-=======
     CharSequence name = file.getNameSequence();
     if (name.length() != 0) {
-      if (namesEqual(fs, name, FSRecords.getNameSequence(id))) return false; // TODO: Handle root attributes change.
->>>>>>> a1e98120
+      if (namesEqual(fs, name, myFSRecords.getNameSequence(id))) return false; // TODO: Handle root attributes change.
     }
     else {
       if (areChildrenLoaded(id)) return false; // TODO: hack
     }
 
-<<<<<<< HEAD
-    myFSRecords.writeAttributesToRecord(id, parentId, attributes, name);
-=======
-    FSRecords.writeAttributesToRecord(id, parentId, attributes, name.toString());
->>>>>>> a1e98120
+    myFSRecords.writeAttributesToRecord(id, parentId, attributes, name.toString());
 
     return true;
   }
@@ -592,12 +579,8 @@
       storeContentToStorage(fileLength, file, readOnly, bytes, bytes.length);
       return nativeStream;
     }
-<<<<<<< HEAD
-    @SuppressWarnings("IOResourceOpenedButNotSafelyClosed") final BufferExposingByteArrayOutputStream cache =
-      new BufferExposingByteArrayOutputStream((int)fileLength);
-=======
+
     final BufferExposingByteArrayOutputStream cache = new BufferExposingByteArrayOutputStream((int)fileLength);
->>>>>>> a1e98120
     return new ReplicatorInputStream(nativeStream, cache) {
       @Override
       public void close() throws IOException {
@@ -647,16 +630,8 @@
         myPublisher.before(events);
 
         NewVirtualFileSystem delegate = getDelegate(file);
-<<<<<<< HEAD
-        OutputStream ioFileStream = delegate.getOutputStream(file, requestor, modStamp, timeStamp);
         // myFSRecords.ContentOutputStream already buffered, no need to wrap in BufferedStream
-        OutputStream persistenceStream = writeContent(file, delegate.isReadOnly());
-
-        try {
-=======
-        // FSRecords.ContentOutputStream already buffered, no need to wrap in BufferedStream
         try (OutputStream persistenceStream = writeContent(file, delegate.isReadOnly())) {
->>>>>>> a1e98120
           persistenceStream.write(buf, 0, count);
         }
         finally {
@@ -713,17 +688,10 @@
   // E.g. "change(a/b/c/x.txt)" and "delete(a/b/c)" are conflicting because "a/b/c/x.txt" is under the "a/b/c" directory from the other event.
   //
   // returns index after the last grouped event.
-<<<<<<< HEAD
-  private static int groupByPath(@NotNull List<VFileEvent> inEvents,
-                                 int startIndex,
-                                 @NotNull Set<String> files,
-                                 @NotNull Set<String> middleDirs) {
-=======
   private static int groupByPath(@NotNull List<? extends VFileEvent> inEvents,
                                  int startIndex,
                                  @NotNull Set<? super String> files,
                                  @NotNull Set<? super String> middleDirs) {
->>>>>>> a1e98120
     // store all paths from all events (including all parents)
     // check the each new event's path against this set and if it's there, this event is conflicting
 
@@ -804,21 +772,9 @@
   private void groupCreations(@NotNull List<? extends VFileEvent> events,
                               int start,
                               int end,
-<<<<<<< HEAD
-                              @NotNull List<VFileEvent> outValidated,
-                              @NotNull List<Runnable> outApplyEvents) {
-    MultiMap<VirtualDirectoryImpl, VFileCreateEvent> grouped = new MultiMap<VirtualDirectoryImpl, VFileCreateEvent>() {
-      @NotNull
-      @Override
-      protected Map<VirtualDirectoryImpl, Collection<VFileCreateEvent>> createMap() {
-        return new THashMap<>(end - start);
-      }
-    };
-=======
-                              @NotNull List<? super VFileEvent> outValidated,
-                              @NotNull List<? super Runnable> outApplyEvents) {
+                              @NotNull List<? superVFileEvent> outValidated,
+                              @NotNull List<? superRunnable> outApplyEvents) {
     MultiMap<VirtualDirectoryImpl, VFileCreateEvent> grouped = null;
->>>>>>> a1e98120
 
     for (int i = start; i < end; i++) {
       VFileEvent e = events.get(i);
@@ -848,32 +804,11 @@
         outValidated.addAll(createEvents);
       }
 
-<<<<<<< HEAD
-    // since the VCreateEvent.isValid() is extremely expensive, combine all creation events for the directory together
-    // and use VirtualDirectoryImpl.validateChildrenToCreate() optimised for bulk validation
-    boolean hasValidEvents = false;
-    for (Map.Entry<VirtualDirectoryImpl, Collection<VFileCreateEvent>> entry : grouped.entrySet()) {
-      VirtualDirectoryImpl directory = entry.getKey();
-      List<VFileCreateEvent> createEvents = (List<VFileCreateEvent>)entry.getValue();
-      directory.validateChildrenToCreate(createEvents);
-      hasValidEvents |= !createEvents.isEmpty();
-      outValidated.addAll(createEvents);
-    }
-
     if (hasValidEvents) {
-      outApplyEvents.add(() -> {
-        applyCreations(grouped);
+      MultiMap<VirtualDirectoryImpl, VFileCreateEvent> finalGrouped = grouped;outApplyEvents.add((Runnable)()->{
+        applyCreations(finalGrouped);
         incStructuralModificationCount();
-      });
-=======
-      if (hasValidEvents) {
-        MultiMap<VirtualDirectoryImpl, VFileCreateEvent> finalGrouped = grouped;
-        outApplyEvents.add((Runnable)() -> {
-          applyCreations(finalGrouped);
-          incStructuralModificationCount();
-        });
-      }
->>>>>>> a1e98120
+      });}
     }
   }
 
@@ -882,21 +817,9 @@
   private void groupDeletions(@NotNull List<? extends VFileEvent> events,
                               int start,
                               int end,
-<<<<<<< HEAD
-                              @NotNull List<VFileEvent> outValidated,
-                              @NotNull List<Runnable> outApplyEvents) {
-    MultiMap<VirtualDirectoryImpl, VFileDeleteEvent> grouped = new MultiMap<VirtualDirectoryImpl, VFileDeleteEvent>() {
-      @NotNull
-      @Override
-      protected Map<VirtualDirectoryImpl, Collection<VFileDeleteEvent>> createMap() {
-        return new HashMap<>(end - start); // can be null keys
-      }
-    };
-=======
-                              @NotNull List<? super VFileEvent> outValidated,
-                              @NotNull List<? super Runnable> outApplyEvents) {
-    MultiMap<VirtualDirectoryImpl, VFileDeleteEvent> grouped = null;
->>>>>>> a1e98120
+                              @NotNull List<? superVFileEvent> outValidated,
+                              @NotNull List<? superRunnable> outApplyEvents) {
+    MultiMap<VirtualDirectoryImpl, VFileDeleteEvent> grouped =  null ;
     boolean hasValidEvents = false;
     for (int i = start; i < end; i++) {
       VFileEvent event = events.get(i);
