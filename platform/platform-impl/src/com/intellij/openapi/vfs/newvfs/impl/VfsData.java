// Copyright 2000-2018 JetBrains s.r.o. Use of this source code is governed by the Apache 2.0 license that can be found in the LICENSE file.
package com.intellij.openapi.vfs.newvfs.impl;

import com.intellij.openapi.application.ApplicationListener;
import com.intellij.openapi.application.ApplicationManager;
import com.intellij.openapi.diagnostic.Logger;
import com.intellij.openapi.vfs.InvalidVirtualFileAccessException;
import com.intellij.openapi.vfs.newvfs.NewVirtualFileSystem;
import com.intellij.openapi.vfs.newvfs.persistent.FSRecords;
import com.intellij.openapi.vfs.newvfs.persistent.PersistentFS;
import com.intellij.openapi.vfs.newvfs.persistent.PersistentFSImpl;
import com.intellij.util.ArrayUtil;
import com.intellij.util.BitUtil;
import com.intellij.util.Functions;
import com.intellij.util.ObjectUtils;
import com.intellij.util.concurrency.AtomicFieldUpdater;
import com.intellij.util.containers.ConcurrentBitSet;
import com.intellij.util.containers.ConcurrentIntObjectMap;
import com.intellij.util.containers.ContainerUtil;
import com.intellij.util.containers.IntObjectMap;
import com.intellij.util.keyFMap.KeyFMap;
import com.intellij.util.text.ByteArrayCharSequence;
import com.intellij.util.text.CharSequenceHashingStrategy;
import gnu.trove.THashSet;
import gnu.trove.TIntHashSet;
import org.jetbrains.annotations.Contract;
import org.jetbrains.annotations.NotNull;
import org.jetbrains.annotations.Nullable;

import java.util.*;
import java.util.concurrent.atomic.AtomicIntegerArray;
import java.util.concurrent.atomic.AtomicReferenceArray;

import static com.intellij.openapi.vfs.newvfs.impl.VirtualFileSystemEntry.ALL_FLAGS_MASK;
import static com.intellij.util.ObjectUtils.assertNotNull;

/**
 * The place where all the data is stored for VFS parts loaded into a memory: name-ids, flags, user data, children.
 *
 * The purpose is to avoid holding this data in separate immortal file/directory objects because that involves space overhead, significant
 * when there are hundreds of thousands of files.
 *
 * The data is stored per-id in blocks of {@link #SEGMENT_SIZE}. File ids in one project tend to cluster together,
 * so the overhead for non-loaded id should not be large in most cases.
 *
 * File objects are still created if needed. There might be several objects for the same file, so equals() should be used instead of ==.
 *
 * The lifecycle of a file object is as follows:
 *
 * 1. The file has not been instantiated yet, so {@link #getFileById} returns null.
 *
 * 2. A file is explicitly requested by calling getChildren or findChild on its parent. The parent initializes all the necessary data (in a thread-safe context)
 * and creates the file instance. See {@link #initFile}
 *
 * 3. After that the file is live, an object representing it can be retrieved any time from its parent. File system roots are
 * kept on hard references in {@link PersistentFS}
 *
 * 4. If a file is deleted (invalidated), then its data is not needed anymore, and should be removed. But this can only happen after
 * all the listener have been notified about the file deletion and have had their chance to look at the data the last time. See {@link #killInvalidatedFiles()}
 *
 * 5. The file with removed data is marked as "dead" (see {@link #myDeadMarker}, any access to it will throw {@link InvalidVirtualFileAccessException}
 * Dead ids won't be reused in the same session of the IDE.
 *
 * @author peter
 */
public class VfsData {
  private static final Logger LOG = Logger.getInstance("#com.intellij.openapi.vfs.newvfs.impl.VfsData");
  private static final int SEGMENT_BITS = 9;
  private static final int SEGMENT_SIZE = 1 << SEGMENT_BITS;
  private static final int OFFSET_MASK = SEGMENT_SIZE - 1;

  private final Object myDeadMarker = ObjectUtils.sentinel("dead file");

  private final ConcurrentIntObjectMap<Segment> mySegments = ContainerUtil.createConcurrentIntObjectMap();
  private final ConcurrentBitSet myInvalidatedIds = new ConcurrentBitSet();
  private TIntHashSet myDyingIds = new TIntHashSet();
  private final IntObjectMap<VirtualDirectoryImpl> myChangedParents = ContainerUtil.createConcurrentIntObjectMap();

  public VfsData() {
    ApplicationManager.getApplication().addApplicationListener(new ApplicationListener() {
      @Override
      public void writeActionFinished(@NotNull Object action) {
        // after top-level write action is finished, all the deletion listeners should have processed the deleted files
        // and their data is considered safe to remove. From this point on accessing a removed file will result in an exception.
        if (!ApplicationManager.getApplication().isWriteAccessAllowed()) {
          killInvalidatedFiles();
        }
      }
    }, ApplicationManager.getApplication());
  }

  private void killInvalidatedFiles() {
    synchronized (myDeadMarker) {
      if (!myDyingIds.isEmpty()) {
        for (int id : myDyingIds.toArray()) {
          Segment segment = assertNotNull(getSegment(id, false));
          segment.myObjectArray.set(getOffset(id), myDeadMarker);
          myChangedParents.remove(id);
        }
        myDyingIds = new TIntHashSet();
      }
    }
  }

  @Nullable
  VirtualFileSystemEntry getFileById(int id, @NotNull VirtualDirectoryImpl parent) {
    PersistentFSImpl persistentFS = (PersistentFSImpl)PersistentFS.getInstance();
    VirtualFileSystemEntry dir = persistentFS.getCachedDir(id);
    if (dir != null) return dir;

    Segment segment = getSegment(id, false);
    if (segment == null) return null;

    int offset = getOffset(id);
    Object o = segment.myObjectArray.get(offset);
    if (o == null) return null;

    if (o == myDeadMarker) {
      throw reportDeadFileAccess(new VirtualFileImpl(id, segment, parent));
    }
    final int nameId = segment.getNameId(id);
    if (nameId <= 0) {
      FSRecords.getInstance().invalidateCaches();
      throw new AssertionError("nameId=" + nameId + "; data=" + o + "; parent=" + parent + "; parent.id=" + parent.getId() + "; db.parent=" + FSRecords.getInstance().getParent(id));
    }

    return o instanceof DirectoryData ? persistentFS.getOrCacheDir(id, segment, (DirectoryData)o, parent)
                                      : new VirtualFileImpl(id, segment, parent);
  }

  private static InvalidVirtualFileAccessException reportDeadFileAccess(VirtualFileSystemEntry file) {
    return new InvalidVirtualFileAccessException("Accessing dead virtual file: " + file.getUrl());
  }

  private static int getOffset(int id) {
    return id & OFFSET_MASK;
  }

  @Nullable @Contract("_,true->!null")
  public Segment getSegment(int id, boolean create) {
    int key = id >>> SEGMENT_BITS;
    Segment segment = mySegments.get(key);
    if (segment != null || !create) return segment;
    return mySegments.cacheOrGet(key, new Segment(this));
  }

  public boolean hasLoadedFile(int id) {
    Segment segment = getSegment(id, false);
    return segment != null && segment.myObjectArray.get(getOffset(id)) != null;
  }

  public static class FileAlreadyCreatedException extends Exception {
    private FileAlreadyCreatedException(String message) {
      super(message);
    }
  }

  public static void initFile(int id, Segment segment, int nameId, @NotNull Object data) throws FileAlreadyCreatedException {
    assert id > 0;
    int offset = getOffset(id);

    segment.setNameId(id, nameId);

    Object existingData = segment.myObjectArray.get(offset);
    if (existingData != null) {
      final FSRecords fsRecords = FSRecords.getInstance();
      fsRecords.invalidateCaches();
      int parent = fsRecords.getParent(id);
      String msg = "File already created: " + nameId + ", data=" + existingData + "; parentId=" + parent;
      if (parent > 0) {
        msg += "; parent.name=" + fsRecords.getName(parent);
        msg += "; parent.children=" + Arrays.toString(fsRecords.listAll(id));
      }
      throw new FileAlreadyCreatedException(msg);
    }
    segment.myObjectArray.set(offset, data);
  }

  CharSequence getNameByFileId(int id) {
    return FSRecords.getInstance().getFileNameCache().getVFileName(assertNotNull(getSegment(id, false)).getNameId(id));
  }

  boolean isFileValid(int id) {
    return !myInvalidatedIds.get(id);
  }

  @Nullable
  VirtualDirectoryImpl getChangedParent(int id) {
    return myChangedParents.get(id);
  }

  void changeParent(int id, VirtualDirectoryImpl parent) {
    myChangedParents.put(id, parent);
  }

  void invalidateFile(int id) {
    myInvalidatedIds.set(id);
    synchronized (myDeadMarker) {
      myDyingIds.add(id);
    }
  }

  public static class Segment {
    // user data for files, DirectoryData for folders
    private final AtomicReferenceArray<Object> myObjectArray = new AtomicReferenceArray<>(SEGMENT_SIZE);

    // <nameId, flags> pairs, "flags" part containing flags per se and modification stamp
    private final AtomicIntegerArray myIntArray = new AtomicIntegerArray(SEGMENT_SIZE * 2);

<<<<<<< HEAD
=======
    @NotNull
>>>>>>> 38dd8b9a
    final VfsData vfsData;

    Segment(@NotNull VfsData vfsData) {
      this.vfsData = vfsData;
    }

    int getNameId(int fileId) {
      return myIntArray.get(getOffset(fileId) * 2);
    }

    void setNameId(int fileId, int nameId) {
      myIntArray.set(getOffset(fileId) * 2, nameId);
    }

    void setUserMap(int fileId, @NotNull KeyFMap map) {
      myObjectArray.set(getOffset(fileId), map);
    }

    KeyFMap getUserMap(VirtualFileSystemEntry file, int id) {
      Object o = myObjectArray.get(getOffset(id));
      if (!(o instanceof KeyFMap)) {
        throw reportDeadFileAccess(file);
      }
      return (KeyFMap)o;
    }

    boolean changeUserMap(int fileId, KeyFMap oldMap, KeyFMap newMap) {
      return myObjectArray.compareAndSet(getOffset(fileId), oldMap, newMap);
    }

    boolean getFlag(int id, int mask) {
      assert (mask & ~ALL_FLAGS_MASK) == 0 : "Unexpected flag";
      return (myIntArray.get(getOffset(id) * 2 + 1) & mask) != 0;
    }

    void setFlag(int id, int mask, boolean value) {
      if (LOG.isTraceEnabled()) {
        LOG.trace("Set flag " + Integer.toHexString(mask) + "=" + value + " for id=" + id);
      }
      assert (mask & ~ALL_FLAGS_MASK) == 0 : "Unexpected flag";
      int offset = getOffset(id) * 2 + 1;
      while (true) {
        int oldInt = myIntArray.get(offset);
        int updated = BitUtil.set(oldInt, mask, value);
        if (myIntArray.compareAndSet(offset, oldInt, updated)) {
          return;
        }
      }
    }

    long getModificationStamp(int id) {
      return myIntArray.get(getOffset(id) * 2 + 1) & ~ALL_FLAGS_MASK;
    }

    void setModificationStamp(int id, long stamp) {
      int offset = getOffset(id) * 2 + 1;
      while (true) {
        int oldInt = myIntArray.get(offset);
        int updated = (oldInt & ALL_FLAGS_MASK) | ((int)stamp & ~ALL_FLAGS_MASK);
        if (myIntArray.compareAndSet(offset, oldInt, updated)) {
          return;
        }
      }
    }

  }

  // non-final field accesses are synchronized on this instance, but this happens in VirtualDirectoryImpl
  public static class DirectoryData {
    private static final AtomicFieldUpdater<DirectoryData, KeyFMap> MY_USER_MAP_UPDATER = AtomicFieldUpdater.forFieldOfType(DirectoryData.class, KeyFMap.class);
    @NotNull
    volatile KeyFMap myUserMap = KeyFMap.EMPTY_MAP;
    /**
     * sorted by {@link VfsData#getNameByFileId(int)}
     * assigned under lock(this) only; never modified in-place
     * @see VirtualDirectoryImpl#findIndex(int[], CharSequence, boolean)
     */
    @NotNull
    volatile int[] myChildrenIds = ArrayUtil.EMPTY_INT_ARRAY; // guarded by this

    // assigned under lock(this) only; accessed/modified map contents under lock(myAdoptedNames)
    private volatile Set<CharSequence> myAdoptedNames;

    @NotNull
    VirtualFileSystemEntry[] getFileChildren(@NotNull VirtualDirectoryImpl parent) {
      int[] ids = myChildrenIds;
      VirtualFileSystemEntry[] children = new VirtualFileSystemEntry[ids.length];
      for (int i = 0; i < ids.length; i++) {
        int childId = ids[i];
        VirtualFileSystemEntry child = parent.mySegment.vfsData.getFileById(childId, parent);
        if (child == null) {
          throw new AssertionError("No file for id " + childId + ", parentId = " + parent.myId);
        }
        children[i] = child;
      }
      return children;
    }

    boolean changeUserMap(KeyFMap oldMap, KeyFMap newMap) {
      return MY_USER_MAP_UPDATER.compareAndSet(this, oldMap, newMap);
    }

    boolean isAdoptedName(@NotNull CharSequence name) {
      Set<CharSequence> adopted = myAdoptedNames;
      if (adopted == null) {
        return false;
      }
      synchronized (adopted) {
        return adopted.contains(name);
      }
    }

    /**
     * must call removeAdoptedName() before adding new child with the same name
     * or otherwise {@link VirtualDirectoryImpl#doFindChild(String, boolean, NewVirtualFileSystem, boolean)} would risk finding already non-existing child
     *
     * Must be called in synchronized(VfsData)
     */
    void removeAdoptedName(@NotNull CharSequence name) {
      Set<CharSequence> adopted = myAdoptedNames;
      if (adopted == null) {
        return;
      }
      synchronized (adopted) {
        boolean removed = adopted.remove(name);
        if (removed && adopted.isEmpty()) {
          myAdoptedNames = null;
        }
      }
    }

    /**
     * Must be called in synchronized(VfsData)
     */
    void addAdoptedName(@NotNull CharSequence name, boolean caseSensitive) {
      Set<CharSequence> adopted = getOrCreateAdoptedNames(caseSensitive);
      CharSequence sequence = ByteArrayCharSequence.convertToBytesIfPossible(name);
      synchronized (adopted) {
        adopted.add(sequence);
      }
    }

    /**
     * Optimization: faster than call {@link #addAdoptedName(CharSequence, boolean)} one by one
     * Must be called in synchronized(VfsData)
     */
    void addAdoptedNames(@NotNull Collection<? extends CharSequence> names, boolean caseSensitive) {
      Set<CharSequence> adopted = getOrCreateAdoptedNames(caseSensitive);
      synchronized (adopted) {
        adopted.addAll(names);
      }
    }

    /**
     * Must be called in synchronized(VfsData)
     */
    @NotNull
    private Set<CharSequence> getOrCreateAdoptedNames(boolean caseSensitive) {
      Set<CharSequence> adopted = myAdoptedNames;
      if (adopted == null) {
        myAdoptedNames = adopted =
          new THashSet<>(0, caseSensitive ? CharSequenceHashingStrategy.CASE_SENSITIVE : CharSequenceHashingStrategy.CASE_INSENSITIVE);
      }
      return adopted;
    }

    @NotNull
    List<String> getAdoptedNames() {
      Set<CharSequence> adopted = myAdoptedNames;
      if (adopted == null) return Collections.emptyList();
      synchronized (adopted) {
        return ContainerUtil.map(adopted, Functions.TO_STRING());
      }
    }

    /**
     * Must be called in synchronized(VfsData)
     */
    void clearAdoptedNames() {
      myAdoptedNames = null;
    }

    @Override
    public String toString() {
      return "DirectoryData{" +
             "myUserMap=" + myUserMap +
             ", myChildrenIds=" + Arrays.toString(myChildrenIds) +
             ", myAdoptedNames=" + myAdoptedNames +
             '}';
    }
  }

}<|MERGE_RESOLUTION|>--- conflicted
+++ resolved
@@ -120,8 +120,8 @@
     }
     final int nameId = segment.getNameId(id);
     if (nameId <= 0) {
-      FSRecords.getInstance().invalidateCaches();
-      throw new AssertionError("nameId=" + nameId + "; data=" + o + "; parent=" + parent + "; parent.id=" + parent.getId() + "; db.parent=" + FSRecords.getInstance().getParent(id));
+      FSRecords.invalidateCaches();
+      throw new AssertionError("nameId=" + nameId + "; data=" + o + "; parent=" + parent + "; parent.id=" + parent.getId() + "; db.parent=" + FSRecords.getParent(id));
     }
 
     return o instanceof DirectoryData ? persistentFS.getOrCacheDir(id, segment, (DirectoryData)o, parent)
@@ -163,13 +163,12 @@
 
     Object existingData = segment.myObjectArray.get(offset);
     if (existingData != null) {
-      final FSRecords fsRecords = FSRecords.getInstance();
-      fsRecords.invalidateCaches();
-      int parent = fsRecords.getParent(id);
+      FSRecords.invalidateCaches();
+      int parent = FSRecords.getParent(id);
       String msg = "File already created: " + nameId + ", data=" + existingData + "; parentId=" + parent;
       if (parent > 0) {
-        msg += "; parent.name=" + fsRecords.getName(parent);
-        msg += "; parent.children=" + Arrays.toString(fsRecords.listAll(id));
+        msg += "; parent.name=" + FSRecords.getName(parent);
+        msg += "; parent.children=" + Arrays.toString(FSRecords.listAll(id));
       }
       throw new FileAlreadyCreatedException(msg);
     }
@@ -177,7 +176,7 @@
   }
 
   CharSequence getNameByFileId(int id) {
-    return FSRecords.getInstance().getFileNameCache().getVFileName(assertNotNull(getSegment(id, false)).getNameId(id));
+    return FileNameCache.getVFileName(assertNotNull(getSegment(id, false)).getNameId(id));
   }
 
   boolean isFileValid(int id) {
@@ -207,10 +206,7 @@
     // <nameId, flags> pairs, "flags" part containing flags per se and modification stamp
     private final AtomicIntegerArray myIntArray = new AtomicIntegerArray(SEGMENT_SIZE * 2);
 
-<<<<<<< HEAD
-=======
-    @NotNull
->>>>>>> 38dd8b9a
+    @NotNull
     final VfsData vfsData;
 
     Segment(@NotNull VfsData vfsData) {
