/*
 * Copyright 2000-2014 JetBrains s.r.o.
 *
 * Licensed under the Apache License, Version 2.0 (the "License");
 * you may not use this file except in compliance with the License.
 * You may obtain a copy of the License at
 *
 * http://www.apache.org/licenses/LICENSE-2.0
 *
 * Unless required by applicable law or agreed to in writing, software
 * distributed under the License is distributed on an "AS IS" BASIS,
 * WITHOUT WARRANTIES OR CONDITIONS OF ANY KIND, either express or implied.
 * See the License for the specific language governing permissions and
 * limitations under the License.
 */
package com.intellij.remote;

import com.intellij.openapi.util.Key;
import com.intellij.openapi.util.Pair;
import com.intellij.openapi.util.UserDataHolderBase;
import com.intellij.remote.ext.CredentialsCase;
import com.intellij.remote.ext.CredentialsManager;
import com.intellij.remote.ext.RemoteCredentialsHandler;
import org.jdom.Element;
import org.jetbrains.annotations.NotNull;

/**
 * @author traff
 */
// TODO: (next) rename to 'RemoteSdkDataDelegate' ?
public class RemoteConnectionCredentialsWrapper {

  private UserDataHolderBase myCredentialsTypeHolder = new UserDataHolderBase();

  public <C> void setCredentials(Key<C> key, C credentials) {
    myCredentialsTypeHolder = new UserDataHolderBase();
<<<<<<< HEAD
    myCredentialsTypeHolder.putUserData(VAGRANT_BASED_CREDENTIALS, vagrantBasedCredentials);
  }


  private VagrantBasedCredentialsHolder getVagrantCredentials() {
    return myCredentialsTypeHolder.getUserData(VAGRANT_BASED_CREDENTIALS);
  }

  public void setPlainSshCredentials(RemoteCredentialsHolder credentials) {
    myCredentialsTypeHolder = new UserDataHolderBase();
    myCredentialsTypeHolder.putUserData(PLAIN_SSH_CREDENTIALS, credentials);
  }

  private RemoteCredentialsHolder getPlainSshCredentials() {
    return myCredentialsTypeHolder.getUserData(PLAIN_SSH_CREDENTIALS);
  }


  public void setWebDeploymentCredentials(WebDeploymentCredentialsHolder webDeploymentCredentials) {
    myCredentialsTypeHolder = new UserDataHolderBase();
    myCredentialsTypeHolder.putUserData(WEB_DEPLOYMENT_BASED_CREDENTIALS, webDeploymentCredentials);
  }

  public WebDeploymentCredentialsHolder getWebDeploymentCredentials() {
    return myCredentialsTypeHolder.getUserData(WEB_DEPLOYMENT_BASED_CREDENTIALS);
  }

  private DockerCredentialsHolder getDockerCredentials() {
    return myCredentialsTypeHolder.getUserData(DOCKER_CREDENTIALS);
  }

  private boolean isVagrantConnection() {
    return getVagrantCredentials() != null;
  }

  private boolean isPlainSshConnection() {
    return getPlainSshCredentials() != null;
  }

  private boolean isWebDeploymentConnection() {
    return getWebDeploymentCredentials() != null;
  }

  private boolean isDockerConnection() {
    return getDockerCredentials() != null;
=======
    myCredentialsTypeHolder.putUserData(key, credentials);
>>>>>>> 8aa50f14
  }

  public Object getConnectionKey() {
    return getCredentials();
  }

  public void save(final Element rootElement) {
    getTypeHandler().save(rootElement);
  }

  public static IllegalStateException unknownConnectionType() {
    return new IllegalStateException("Unknown connection type"); //TODO
  }

  public void copyTo(final RemoteConnectionCredentialsWrapper copy) {
    copy.myCredentialsTypeHolder = new UserDataHolderBase();

    Pair<Object, CredentialsType> credentialsAndProvider = getCredentialsAndType();

    credentialsAndProvider.getSecond().putCredentials(copy.myCredentialsTypeHolder, credentialsAndProvider.getFirst());
  }

  @NotNull
  public String getId() {
    return getTypeHandler().getId();
  }

  public RemoteCredentialsHandler getTypeHandler() {
    Pair<Object, CredentialsType> credentialsAndType = getCredentialsAndType();
    return credentialsAndType.getSecond().getHandler(credentialsAndType.getFirst());
  }

  public CredentialsType getRemoteConnectionType() {
    return getCredentialsAndType().getSecond();
  }

  public Object getCredentials() {
    return getCredentialsAndType().getFirst();
  }

  private Pair<Object, CredentialsType> getCredentialsAndType() {
    for (CredentialsType type : CredentialsManager.getInstance().getAllTypes()) {
      Object credentials = type.getCredentials(myCredentialsTypeHolder);
      if (credentials != null) {
        return Pair.create(credentials, type);
      }
    }
    throw unknownConnectionType();
  }

  public void switchType(CredentialsCase... cases) {
    Pair<Object, CredentialsType> credentialsAndType = getCredentialsAndType();
    CredentialsType type = credentialsAndType.getSecond();
    for (CredentialsCase credentialsCase : cases) {
      if (credentialsCase.getType() == type) {
        credentialsCase.process(credentialsAndType.getFirst());
        return;
      }
    }
  }

  @Override
  public boolean equals(Object obj) {
    if (obj instanceof RemoteConnectionCredentialsWrapper) {
      RemoteConnectionCredentialsWrapper w = (RemoteConnectionCredentialsWrapper)obj;
      try {
        Object credentials = getCredentials();
        Object counterCredentials = w.getCredentials();
        return credentials.equals(counterCredentials);
      }
      catch (IllegalStateException e) {
        return false;
      }
    }
    return false;
  }

  public String getPresentableDetails(final String interpreterPath) {
    return getTypeHandler().getPresentableDetails(interpreterPath);
  }
}<|MERGE_RESOLUTION|>--- conflicted
+++ resolved
@@ -34,55 +34,7 @@
 
   public <C> void setCredentials(Key<C> key, C credentials) {
     myCredentialsTypeHolder = new UserDataHolderBase();
-<<<<<<< HEAD
-    myCredentialsTypeHolder.putUserData(VAGRANT_BASED_CREDENTIALS, vagrantBasedCredentials);
-  }
-
-
-  private VagrantBasedCredentialsHolder getVagrantCredentials() {
-    return myCredentialsTypeHolder.getUserData(VAGRANT_BASED_CREDENTIALS);
-  }
-
-  public void setPlainSshCredentials(RemoteCredentialsHolder credentials) {
-    myCredentialsTypeHolder = new UserDataHolderBase();
-    myCredentialsTypeHolder.putUserData(PLAIN_SSH_CREDENTIALS, credentials);
-  }
-
-  private RemoteCredentialsHolder getPlainSshCredentials() {
-    return myCredentialsTypeHolder.getUserData(PLAIN_SSH_CREDENTIALS);
-  }
-
-
-  public void setWebDeploymentCredentials(WebDeploymentCredentialsHolder webDeploymentCredentials) {
-    myCredentialsTypeHolder = new UserDataHolderBase();
-    myCredentialsTypeHolder.putUserData(WEB_DEPLOYMENT_BASED_CREDENTIALS, webDeploymentCredentials);
-  }
-
-  public WebDeploymentCredentialsHolder getWebDeploymentCredentials() {
-    return myCredentialsTypeHolder.getUserData(WEB_DEPLOYMENT_BASED_CREDENTIALS);
-  }
-
-  private DockerCredentialsHolder getDockerCredentials() {
-    return myCredentialsTypeHolder.getUserData(DOCKER_CREDENTIALS);
-  }
-
-  private boolean isVagrantConnection() {
-    return getVagrantCredentials() != null;
-  }
-
-  private boolean isPlainSshConnection() {
-    return getPlainSshCredentials() != null;
-  }
-
-  private boolean isWebDeploymentConnection() {
-    return getWebDeploymentCredentials() != null;
-  }
-
-  private boolean isDockerConnection() {
-    return getDockerCredentials() != null;
-=======
     myCredentialsTypeHolder.putUserData(key, credentials);
->>>>>>> 8aa50f14
   }
 
   public Object getConnectionKey() {
