<idea-plugin>
  <application-components>
    <component>
      <interface-class>com.intellij.openapi.wm.WindowManager</interface-class>
      <implementation-class>com.intellij.openapi.wm.impl.WindowManagerImpl</implementation-class>
      <headless-implementation-class>com.intellij.openapi.wm.impl.TestWindowManager</headless-implementation-class>
    </component>
  </application-components>

  <project-components>
    <component>
      <interface-class>com.intellij.openapi.wm.ToolWindowManager</interface-class>
      <implementation-class>com.intellij.openapi.wm.impl.ToolWindowManagerImpl</implementation-class>
      <headless-implementation-class>com.intellij.openapi.wm.impl.ToolWindowHeadlessManagerImpl</headless-implementation-class>
    </component>
    <component>
      <interface-class>com.intellij.openapi.wm.IdeFocusManager</interface-class>
      <implementation-class>com.intellij.openapi.wm.impl.IdeFocusManagerImpl</implementation-class>
      <headless-implementation-class>com.intellij.openapi.wm.impl.IdeFocusManagerHeadless</headless-implementation-class>
    </component>
    <component>
      <implementation-class>com.intellij.openapi.wm.impl.WindowDressing</implementation-class>
      <skipForDefaultProject/>
    </component>
  </project-components>

  <extensions defaultExtensionNs="com.intellij">
<<<<<<< HEAD
    <projectService serviceInterface="com.intellij.openapi.wm.impl.CommandProcessor"
                    serviceImplementation="com.intellij.openapi.wm.impl.CommandProcessor"/>

=======
    <postStartupActivity implementation="com.intellij.openapi.wm.impl.LibraryDependentToolWindowManager"/>
>>>>>>> 76f5832e
  </extensions>
</idea-plugin><|MERGE_RESOLUTION|>--- conflicted
+++ resolved
@@ -22,15 +22,16 @@
       <implementation-class>com.intellij.openapi.wm.impl.WindowDressing</implementation-class>
       <skipForDefaultProject/>
     </component>
+    <component>
+      <implementation-class>com.intellij.openapi.wm.impl.LibraryDependentToolWindowManager</implementation-class>
+      <headless-implementation-class/>
+      <skipForDefaultProject/>
+    </component>
   </project-components>
 
   <extensions defaultExtensionNs="com.intellij">
-<<<<<<< HEAD
+    <postStartupActivity implementation="com.intellij.openapi.wm.impl.LibraryDependentToolWindowManager"/>
     <projectService serviceInterface="com.intellij.openapi.wm.impl.CommandProcessor"
                     serviceImplementation="com.intellij.openapi.wm.impl.CommandProcessor"/>
-
-=======
-    <postStartupActivity implementation="com.intellij.openapi.wm.impl.LibraryDependentToolWindowManager"/>
->>>>>>> 76f5832e
   </extensions>
 </idea-plugin>