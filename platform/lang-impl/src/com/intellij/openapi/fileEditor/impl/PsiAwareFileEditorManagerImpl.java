/*
 * Copyright 2000-2015 JetBrains s.r.o.
 *
 * Licensed under the Apache License, Version 2.0 (the "License");
 * you may not use this file except in compliance with the License.
 * You may obtain a copy of the License at
 *
 * http://www.apache.org/licenses/LICENSE-2.0
 *
 * Unless required by applicable law or agreed to in writing, software
 * distributed under the License is distributed on an "AS IS" BASIS,
 * WITHOUT WARRANTIES OR CONDITIONS OF ANY KIND, either express or implied.
 * See the License for the specific language governing permissions and
 * limitations under the License.
 */

package com.intellij.openapi.fileEditor.impl;

import com.intellij.ide.PowerSaveMode;
import com.intellij.openapi.editor.Document;
import com.intellij.openapi.editor.Editor;
import com.intellij.openapi.editor.EditorFactory;
import com.intellij.openapi.editor.ex.EditorEx;
import com.intellij.openapi.fileEditor.impl.text.TextEditorPsiDataProvider;
import com.intellij.openapi.module.Module;
import com.intellij.openapi.module.ModuleUtilCore;
import com.intellij.openapi.project.Project;
<<<<<<< HEAD
import com.intellij.openapi.util.io.FileUtil;
=======
import com.intellij.openapi.util.Comparing;
>>>>>>> 76f5832e
import com.intellij.openapi.vfs.VirtualFile;
import com.intellij.problems.WolfTheProblemSolver;
import com.intellij.psi.PsiDocumentManager;
import com.intellij.psi.PsiFile;
import com.intellij.psi.PsiManager;
import com.intellij.psi.impl.source.tree.injected.InjectedLanguageUtil;
import com.intellij.ui.docking.DockManager;
import com.intellij.util.messages.MessageBusConnection;
import org.jetbrains.annotations.NotNull;

/**
 * @author yole
 */
public class PsiAwareFileEditorManagerImpl extends FileEditorManagerImpl {
  private final PsiManager myPsiManager;
  private final WolfTheProblemSolver myProblemSolver;

  /**
   * Updates icons for open files when project roots change
   */
  private final FileEditorPsiTreeChangeListener myPsiTreeChangeListener;
  private final WolfTheProblemSolver.ProblemListener myProblemListener;

  public PsiAwareFileEditorManagerImpl(final Project project,
                                       final PsiManager psiManager,
                                       final WolfTheProblemSolver problemSolver,
                                       DockManager dockManager) {
    super(project, dockManager);

    myPsiManager = psiManager;
    myProblemSolver = problemSolver;
    myPsiTreeChangeListener = new FileEditorPsiTreeChangeListener(this);
    myProblemListener = new MyProblemListener();
    registerExtraEditorDataProvider(new TextEditorPsiDataProvider(), null);

    // reinit syntax highlighter for Groovy. In power save mode keywords are highlighted by GroovySyntaxHighlighter insteadof
    // GrKeywordAndDeclarationHighlighter. So we need to drop caches for token types attributes in LayeredLexerEditorHighlighter
    project.getMessageBus().connect().subscribe(PowerSaveMode.TOPIC, () -> {
      for (Editor editor : EditorFactory.getInstance().getAllEditors()) {
        ((EditorEx)editor).reinitSettings();
      }
    });
  }

  @Override
  protected void projectOpened(@NotNull MessageBusConnection connection) {
    super.projectOpened(connection);

    myPsiManager.addPsiTreeChangeListener(myPsiTreeChangeListener);
    myProblemSolver.addProblemListener(myProblemListener);
  }

  @Override
  public boolean isProblem(@NotNull final VirtualFile file) {
    return myProblemSolver.isProblemFile(file);
  }

  @NotNull
  @Override
  public String getFileTooltipText(@NotNull final VirtualFile file) {
    final StringBuilder tooltipText = new StringBuilder();
    final Module module = ModuleUtilCore.findModuleForFile(file, getProject());
    if (module != null) {
      tooltipText.append("[");
      tooltipText.append(module.getName());
      tooltipText.append("] ");
    }
    tooltipText.append(super.getFileTooltipText(file));
    return tooltipText.toString();
  }

  @Override
  protected Editor getOpenedEditor(@NotNull final Editor editor, final boolean focusEditor) {
    PsiDocumentManager documentManager = PsiDocumentManager.getInstance(getProject());
    Document document = editor.getDocument();
    PsiFile psiFile = documentManager.getPsiFile(document);
    if (!focusEditor || documentManager.isUncommited(document)) {
      return editor;
    }

    return InjectedLanguageUtil.getEditorForInjectedLanguageNoCommit(editor, psiFile);
  }

  private class MyProblemListener extends WolfTheProblemSolver.ProblemListener {
    @Override
    public void problemsAppeared(@NotNull final VirtualFile file) {
      updateFile(file);
    }

    @Override
    public void problemsDisappeared(@NotNull VirtualFile file) {
      updateFile(file);
    }

    @Override
    public void problemsChanged(@NotNull VirtualFile file) {
      updateFile(file);
    }

    private void updateFile(@NotNull VirtualFile file) {
      queueUpdateFile(file);
    }
  }
}<|MERGE_RESOLUTION|>--- conflicted
+++ resolved
@@ -25,11 +25,6 @@
 import com.intellij.openapi.module.Module;
 import com.intellij.openapi.module.ModuleUtilCore;
 import com.intellij.openapi.project.Project;
-<<<<<<< HEAD
-import com.intellij.openapi.util.io.FileUtil;
-=======
-import com.intellij.openapi.util.Comparing;
->>>>>>> 76f5832e
 import com.intellij.openapi.vfs.VirtualFile;
 import com.intellij.problems.WolfTheProblemSolver;
 import com.intellij.psi.PsiDocumentManager;
@@ -38,6 +33,7 @@
 import com.intellij.psi.impl.source.tree.injected.InjectedLanguageUtil;
 import com.intellij.ui.docking.DockManager;
 import com.intellij.util.messages.MessageBusConnection;
+import com.intellij.util.ui.UIUtil;
 import org.jetbrains.annotations.NotNull;
 
 /**
@@ -67,9 +63,14 @@
 
     // reinit syntax highlighter for Groovy. In power save mode keywords are highlighted by GroovySyntaxHighlighter insteadof
     // GrKeywordAndDeclarationHighlighter. So we need to drop caches for token types attributes in LayeredLexerEditorHighlighter
-    project.getMessageBus().connect().subscribe(PowerSaveMode.TOPIC, () -> {
-      for (Editor editor : EditorFactory.getInstance().getAllEditors()) {
-        ((EditorEx)editor).reinitSettings();
+    project.getMessageBus().connect().subscribe(PowerSaveMode.TOPIC, new PowerSaveMode.Listener() {
+      @Override
+      public void powerSaveStateChanged() {
+        UIUtil.invokeLaterIfNeeded(() -> {
+          for (Editor editor : EditorFactory.getInstance().getAllEditors()) {
+            ((EditorEx)editor).reinitSettings();
+          }
+        });
       }
     });
   }
