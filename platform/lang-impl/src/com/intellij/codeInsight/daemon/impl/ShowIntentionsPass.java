/*
 * Copyright 2000-2016 JetBrains s.r.o.
 *
 * Licensed under the Apache License, Version 2.0 (the "License");
 * you may not use this file except in compliance with the License.
 * You may obtain a copy of the License at
 *
 * http://www.apache.org/licenses/LICENSE-2.0
 *
 * Unless required by applicable law or agreed to in writing, software
 * distributed under the License is distributed on an "AS IS" BASIS,
 * WITHOUT WARRANTIES OR CONDITIONS OF ANY KIND, either express or implied.
 * See the License for the specific language governing permissions and
 * limitations under the License.
 */

package com.intellij.codeInsight.daemon.impl;

import com.intellij.codeHighlighting.HighlightDisplayLevel;
import com.intellij.codeHighlighting.TextEditorHighlightingPass;
import com.intellij.codeInsight.daemon.DaemonCodeAnalyzer;
import com.intellij.codeInsight.daemon.HighlightDisplayKey;
import com.intellij.codeInsight.daemon.impl.analysis.HighlightingLevelManager;
import com.intellij.codeInsight.hint.HintManager;
import com.intellij.codeInsight.intention.IntentionAction;
import com.intellij.codeInsight.intention.IntentionManager;
import com.intellij.codeInsight.intention.impl.*;
import com.intellij.codeInsight.intention.impl.config.IntentionManagerSettings;
import com.intellij.codeInsight.template.impl.TemplateManagerImpl;
import com.intellij.codeInsight.template.impl.TemplateState;
import com.intellij.codeInspection.*;
import com.intellij.codeInspection.actions.CleanupAllIntention;
import com.intellij.codeInspection.ex.InspectionToolWrapper;
import com.intellij.codeInspection.ex.LocalInspectionToolWrapper;
import com.intellij.codeInspection.ex.QuickFixWrapper;
import com.intellij.concurrency.JobLauncher;
import com.intellij.lang.annotation.HighlightSeverity;
import com.intellij.openapi.application.ApplicationManager;
import com.intellij.openapi.diagnostic.Attachment;
import com.intellij.openapi.diagnostic.Logger;
import com.intellij.openapi.editor.Document;
import com.intellij.openapi.editor.Editor;
import com.intellij.openapi.editor.LogicalPosition;
import com.intellij.openapi.editor.RangeMarker;
import com.intellij.openapi.editor.ex.EditorEx;
import com.intellij.openapi.editor.ex.MarkupModelEx;
import com.intellij.openapi.editor.ex.RangeHighlighterEx;
import com.intellij.openapi.editor.impl.DocumentMarkupModel;
import com.intellij.openapi.fileEditor.FileDocumentManager;
import com.intellij.openapi.progress.ProgressIndicator;
import com.intellij.openapi.project.DumbService;
import com.intellij.openapi.project.Project;
import com.intellij.openapi.util.Pair;
import com.intellij.openapi.util.Segment;
import com.intellij.openapi.util.TextRange;
import com.intellij.openapi.vfs.VirtualFile;
import com.intellij.profile.codeInspection.InspectionProjectProfileManager;
import com.intellij.psi.PsiDocumentManager;
import com.intellij.psi.PsiElement;
import com.intellij.psi.PsiFile;
import com.intellij.psi.PsiWhiteSpace;
import com.intellij.psi.impl.source.tree.injected.InjectedLanguageUtil;
import com.intellij.util.CommonProcessors;
import com.intellij.util.Processor;
import com.intellij.util.Processors;
import com.intellij.util.containers.ContainerUtil;
import org.jetbrains.annotations.NonNls;
import org.jetbrains.annotations.NotNull;
import org.jetbrains.annotations.Nullable;

import java.awt.*;
import java.util.ArrayList;
import java.util.Iterator;
import java.util.List;
import java.util.Set;

public class ShowIntentionsPass extends TextEditorHighlightingPass {
  private static final Logger LOG = Logger.getInstance("#com.intellij.codeInsight.daemon.impl.ShowIntentionsPass");
  private final Editor myEditor;

  private final PsiFile myFile;
  private final int myPassIdToShowIntentionsFor;
  private final IntentionsInfo myIntentionsInfo = new IntentionsInfo();
  private volatile boolean myShowBulb = ApplicationManager.getApplication().isOnAir();
  private volatile boolean myHasToRecreate;

  @NotNull
  public static List<HighlightInfo.IntentionActionDescriptor> getAvailableFixes(@NotNull final Editor editor,
                                                                                @NotNull final PsiFile file,
                                                                                final int passId) {
    final int offset = ((EditorEx)editor).getExpectedCaretOffset();
    final Project project = file.getProject();

<<<<<<< HEAD
    final List<HighlightInfo.IntentionActionDescriptor> result = new ArrayList<HighlightInfo.IntentionActionDescriptor>();
    DaemonCodeAnalyzerImpl.processHighlightsNearOffset(editor.getDocument(), project, HighlightSeverity.INFORMATION, offset, true,
                                                       new Processor<HighlightInfo>() {
                                                         @Override
                                                         public boolean process(HighlightInfo info) {
                                                           addAvailableActionsForGroups(info, editor, file, result, passId, offset);
                                                           return true;
                                                         }
                                                       });
=======
    List<HighlightInfo> infos = new ArrayList<>();
    DaemonCodeAnalyzerImpl.processHighlightsNearOffset(editor.getDocument(), project, HighlightSeverity.INFORMATION, offset, true,
                                                       new CommonProcessors.CollectProcessor<>(infos));
    List<HighlightInfo.IntentionActionDescriptor> result = new ArrayList<>();
    infos.forEach(info-> addAvailableFixesForGroups(info, editor, file, result, passId, offset));
>>>>>>> bd50525b
    return result;
  }

  private static void addAvailableFixesForGroups(@NotNull HighlightInfo info,
                                                 @NotNull Editor editor,
                                                 @NotNull PsiFile file,
                                                 @NotNull List<HighlightInfo.IntentionActionDescriptor> outList,
                                                 int group,
                                                 int offset) {
    if (info.quickFixActionMarkers == null) return;
    if (group != -1 && group != info.getGroup()) return;
    boolean fixRangeIsNotEmpty = !info.getFixTextRange().isEmpty();
    Editor injectedEditor = null;
    PsiFile injectedFile = null;
    for (Pair<HighlightInfo.IntentionActionDescriptor, RangeMarker> pair : info.quickFixActionMarkers) {
      HighlightInfo.IntentionActionDescriptor actionInGroup = pair.first;
      RangeMarker range = pair.second;
      if (!range.isValid() || fixRangeIsNotEmpty && isEmpty(range)) continue;

      if (DumbService.isDumb(file.getProject()) && !DumbService.isDumbAware(actionInGroup.getAction())) {
        continue;
      }

      int start = range.getStartOffset();
      int end = range.getEndOffset();
      final Project project = file.getProject();
      if (start > offset || offset > end) {
        continue;
      }
      Editor editorToUse;
      PsiFile fileToUse;
      if (info.isFromInjection()) {
        if (injectedEditor == null) {
          injectedFile = InjectedLanguageUtil.findInjectedPsiNoCommit(file, offset);
          injectedEditor = InjectedLanguageUtil.getInjectedEditorForInjectedFile(editor, injectedFile);
        }
        editorToUse = injectedEditor;
        fileToUse = injectedFile;
      }
      else {
        editorToUse = editor;
        fileToUse = file;
      }
      if (actionInGroup.getAction().isAvailable(project, editorToUse, fileToUse)) {
        outList.add(actionInGroup);
      }
    }
  }

  private static boolean isEmpty(@NotNull Segment segment) {
    return segment.getEndOffset() <= segment.getStartOffset();
  }

  public static class IntentionsInfo {
    public final List<HighlightInfo.IntentionActionDescriptor> intentionsToShow = ContainerUtil.createLockFreeCopyOnWriteList();
    public final List<HighlightInfo.IntentionActionDescriptor> errorFixesToShow = ContainerUtil.createLockFreeCopyOnWriteList();
    public final List<HighlightInfo.IntentionActionDescriptor> inspectionFixesToShow = ContainerUtil.createLockFreeCopyOnWriteList();
    public final List<HighlightInfo.IntentionActionDescriptor> guttersToShow = ContainerUtil.createLockFreeCopyOnWriteList();
    public final List<HighlightInfo.IntentionActionDescriptor> notificationActionsToShow = ContainerUtil.createLockFreeCopyOnWriteList();

    void filterActions(@Nullable PsiFile psiFile) {
      IntentionActionFilter[] filters = IntentionActionFilter.EXTENSION_POINT_NAME.getExtensions();
      filter(intentionsToShow, psiFile, filters);
      filter(errorFixesToShow, psiFile, filters);
      filter(inspectionFixesToShow, psiFile, filters);
      filter(guttersToShow, psiFile, filters);
      filter(notificationActionsToShow, psiFile, filters);
    }

    private static void filter(@NotNull List<HighlightInfo.IntentionActionDescriptor> descriptors,
<<<<<<< HEAD
                               @NotNull IntentionFilterOwner.IntentionActionsFilter actionsFilter) {
      for (Iterator<HighlightInfo.IntentionActionDescriptor> it = descriptors.iterator(); it.hasNext(); ) {
        HighlightInfo.IntentionActionDescriptor actionDescriptor = it.next();
        if (!actionsFilter.isAvailable(actionDescriptor.getAction())) it.remove();
=======
                               @Nullable PsiFile psiFile,
                               @NotNull IntentionActionFilter[] filters) {
      for (Iterator<HighlightInfo.IntentionActionDescriptor> it = descriptors.iterator(); it.hasNext(); ) {
        HighlightInfo.IntentionActionDescriptor actionDescriptor = it.next();
        for (IntentionActionFilter filter : filters) {
          if (!filter.accept(actionDescriptor.getAction(), psiFile)) {
            it.remove();
            break;
          }
        }
>>>>>>> bd50525b
      }
    }

    public boolean isEmpty() {
      return intentionsToShow.isEmpty() && errorFixesToShow.isEmpty() && inspectionFixesToShow.isEmpty() && guttersToShow.isEmpty() &&
             notificationActionsToShow.isEmpty();
    }

    @NonNls
    @Override
    public String toString() {
      return "Errors: " + errorFixesToShow + "; " +
             "Inspection fixes: " + inspectionFixesToShow + "; " +
             "Intentions: " + intentionsToShow + "; " +
             "Gutters: " + guttersToShow +
             "Notifications: " + notificationActionsToShow;
    }
  }

  ShowIntentionsPass(@NotNull Project project, @NotNull Editor editor, int passId) {
    super(project, editor.getDocument(), false);
    myPassIdToShowIntentionsFor = passId;
    ApplicationManager.getApplication().assertIsDispatchThread();

    myEditor = editor;

    PsiDocumentManager documentManager = PsiDocumentManager.getInstance(project);

    myFile = documentManager.getPsiFile(myEditor.getDocument());
    assert myFile != null : FileDocumentManager.getInstance().getFile(myEditor.getDocument());
  }

  @Override
  public void doCollectInformation(@NotNull ProgressIndicator progress) {
//    if (ApplicationManager.getApplication().hasUI() &&
//        !myEditor.getContentComponent().hasFocus()) return;

    TemplateState state = TemplateManagerImpl.getTemplateState(myEditor);
    if (state != null && !state.isFinished()) return;
    DaemonCodeAnalyzerImpl codeAnalyzer = (DaemonCodeAnalyzerImpl)DaemonCodeAnalyzer.getInstance(myProject);
    getIntentionActionsToShow();
    updateActions(codeAnalyzer);
  }

  @Override
  public void doApplyInformationToEditor() {
    ApplicationManager.getApplication().assertIsDispatchThread();

    // do not show intentions if caret is outside visible area
    LogicalPosition caretPos = myEditor.getCaretModel().getLogicalPosition();
    if (!ApplicationManager.getApplication().isOnAir()) {
      if (!ApplicationManager.getApplication().hasUI()) return;

      Rectangle visibleArea = myEditor.getScrollingModel().getVisibleArea();
      Point xy = myEditor.logicalPositionToXY(caretPos);
      if (!visibleArea.contains(xy)) return;
    }

    TemplateState state = TemplateManagerImpl.getTemplateState(myEditor);
    if (myShowBulb && (state == null || state.isFinished()) && !HintManager.getInstance().hasShownHintsThatWillHideByOtherHint(false)) {
      DaemonCodeAnalyzerImpl codeAnalyzer = (DaemonCodeAnalyzerImpl)DaemonCodeAnalyzer.getInstance(myProject);
      codeAnalyzer.setLastIntentionHint(myProject, myFile, myEditor, myIntentionsInfo, myHasToRecreate);
    }
  }

  private void getIntentionActionsToShow() {
    getActionsToShow(myEditor, myFile, myIntentionsInfo, myPassIdToShowIntentionsFor);

    if (myIntentionsInfo.isEmpty()) {
      return;
    }
<<<<<<< HEAD
    myShowBulb = ApplicationManager.getApplication().isOnAir() ||
                 !myIntentionsInfo.guttersToShow.isEmpty() ||
                 !myIntentionsInfo.notificationActionsToShow.isEmpty() ||
                 ContainerUtil.exists(ContainerUtil.concat(myIntentionsInfo.errorFixesToShow, myIntentionsInfo.inspectionFixesToShow,
                                                           myIntentionsInfo.intentionsToShow),
                                      new Condition<HighlightInfo.IntentionActionDescriptor>() {
                                        @Override
                                        public boolean value(HighlightInfo.IntentionActionDescriptor descriptor) {
                                          return IntentionManagerSettings.getInstance().isShowLightBulb(descriptor.getAction());
                                        }
                                      });
=======
    myShowBulb = !myIntentionsInfo.guttersToShow.isEmpty() || !myIntentionsInfo.notificationActionsToShow.isEmpty() ||
      ContainerUtil.exists(ContainerUtil.concat(myIntentionsInfo.errorFixesToShow, myIntentionsInfo.inspectionFixesToShow,myIntentionsInfo.intentionsToShow),
                           descriptor -> IntentionManagerSettings.getInstance().isShowLightBulb(descriptor.getAction()));
>>>>>>> bd50525b
  }

  private static boolean appendCleanupCode(@NotNull List<HighlightInfo.IntentionActionDescriptor> actionDescriptors,
                                           @NotNull PsiFile file) {
    for (HighlightInfo.IntentionActionDescriptor descriptor : actionDescriptors) {
      if (descriptor.canCleanup(file)) {
        final ArrayList<IntentionAction> options = new ArrayList<>();
        options.add(EditCleanupProfileIntentionAction.INSTANCE);
        options.add(CleanupOnScopeIntention.INSTANCE);
        actionDescriptors.add(new HighlightInfo.IntentionActionDescriptor(CleanupAllIntention.INSTANCE, options, "Code Cleanup Options"));
        return true;
      }
    }
    return false;
  }

  private void updateActions(@NotNull DaemonCodeAnalyzerImpl codeAnalyzer) {
    IntentionHintComponent hintComponent = codeAnalyzer.getLastIntentionHint(myEditor);
    if (!myShowBulb || hintComponent == null || !hintComponent.isForEditor(myEditor)) {
      return;
    }
    IntentionHintComponent.PopupUpdateResult result = hintComponent.updateActions(myIntentionsInfo);
    if (result == IntentionHintComponent.PopupUpdateResult.HIDE_AND_RECREATE) {
      // reshow all
    }
    else if (result == IntentionHintComponent.PopupUpdateResult.CHANGED_INVISIBLE) {
      myHasToRecreate = true;
    }
  }

  public static void getActionsToShow(@NotNull final Editor hostEditor,
                                      @NotNull final PsiFile hostFile,
                                      @NotNull final IntentionsInfo intentions,
                                      int passIdToShowIntentionsFor) {
    final PsiElement psiElement = hostFile.findElementAt(hostEditor.getCaretModel().getOffset());
    LOG.assertTrue(psiElement == null || psiElement.isValid(), psiElement);

    int offset = hostEditor.getCaretModel().getOffset();
    final Project project = hostFile.getProject();

    List<HighlightInfo.IntentionActionDescriptor> fixes = getAvailableFixes(hostEditor, hostFile, passIdToShowIntentionsFor);
    final DaemonCodeAnalyzer codeAnalyzer = DaemonCodeAnalyzer.getInstance(project);
    final Document hostDocument = hostEditor.getDocument();
    HighlightInfo infoAtCursor = ((DaemonCodeAnalyzerImpl)codeAnalyzer).findHighlightByOffset(hostDocument, offset, true);
    if (infoAtCursor == null) {
      intentions.errorFixesToShow.addAll(fixes);
    }
    else {
      final boolean isError = infoAtCursor.getSeverity() == HighlightSeverity.ERROR;
      for (HighlightInfo.IntentionActionDescriptor fix : fixes) {
        if (fix.isError() && isError) {
          intentions.errorFixesToShow.add(fix);
        }
        else {
          intentions.inspectionFixesToShow.add(fix);
        }
      }
    }

    for (final IntentionAction action : IntentionManager.getInstance().getAvailableIntentionActions()) {
      Pair<PsiFile, Editor> place =
        ShowIntentionActionsHandler.chooseBetweenHostAndInjected(hostFile, hostEditor,
                                                                 (psiFile, editor) -> ShowIntentionActionsHandler.availableFor(psiFile, editor, action));

      if (place != null) {
<<<<<<< HEAD
        List<IntentionAction> enableDisableIntentionAction = new ArrayList<IntentionAction>();
        enableDisableIntentionAction.add(new EnableDisableIntentionAction(action));
        enableDisableIntentionAction.add(new EditIntentionSettingsAction(action));
        HighlightInfo.IntentionActionDescriptor descriptor =
          new HighlightInfo.IntentionActionDescriptor(action, enableDisableIntentionAction, null);
=======
        List<IntentionAction> enableDisableIntentionAction = new ArrayList<>();
        enableDisableIntentionAction.add(new IntentionHintComponent.EnableDisableIntentionAction(action));
        enableDisableIntentionAction.add(new IntentionHintComponent.EditIntentionSettingsAction(action));
        HighlightInfo.IntentionActionDescriptor descriptor = new HighlightInfo.IntentionActionDescriptor(action, enableDisableIntentionAction, null);
>>>>>>> bd50525b
        if (!fixes.contains(descriptor)) {
          intentions.intentionsToShow.add(descriptor);
        }
      }
    }

    if (HighlightingLevelManager.getInstance(project).shouldInspect(hostFile)) {
      PsiElement intentionElement = psiElement;
      int intentionOffset = offset;
      if (psiElement instanceof PsiWhiteSpace && offset == psiElement.getTextRange().getStartOffset() && offset > 0) {
        final PsiElement prev = hostFile.findElementAt(offset - 1);
        if (prev != null && prev.isValid()) {
          intentionElement = prev;
          intentionOffset = offset - 1;
        }
      }
      if (intentionElement != null && intentionElement.getManager().isInProject(intentionElement)) {
        collectIntentionsFromDoNotShowLeveledInspections(project, hostFile, intentionElement, intentionOffset, intentions);
      }
    }

    final int line = hostDocument.getLineNumber(offset);
    MarkupModelEx model = (MarkupModelEx)DocumentMarkupModel.forDocument(hostDocument, project, true);
<<<<<<< HEAD
    CommonProcessors.CollectProcessor<RangeHighlighterEx> processor = new CommonProcessors.CollectProcessor<RangeHighlighterEx>();
    model.processRangeHighlightersOverlappingWith(hostDocument.getLineStartOffset(line), hostDocument.getLineEndOffset(line), processor);
=======
    List<RangeHighlighterEx> result = new ArrayList<>();
    Processor<RangeHighlighterEx> processor = Processors.cancelableCollectProcessor(result);
    model.processRangeHighlightersOverlappingWith(hostDocument.getLineStartOffset(line),
                                                  hostDocument.getLineEndOffset(line),
                                                  processor);
>>>>>>> bd50525b

    GutterIntentionAction.addActions(hostEditor, intentions, project, result);

    boolean cleanup = appendCleanupCode(intentions.inspectionFixesToShow, hostFile);
    if (!cleanup) {
      appendCleanupCode(intentions.errorFixesToShow, hostFile);
    }

    EditorNotificationActions.collectDescriptorsForEditor(hostEditor, intentions.notificationActionsToShow);

    intentions.filterActions(hostFile);
  }

  /**
   * Can be invoked in EDT, each inspection should be fast
   */
  private static void collectIntentionsFromDoNotShowLeveledInspections(@NotNull final Project project,
                                                                       @NotNull final PsiFile hostFile,
                                                                       PsiElement psiElement,
                                                                       final int offset,
                                                                       @NotNull final IntentionsInfo intentions) {
    if (psiElement != null) {
      if (!psiElement.isPhysical()) {
        VirtualFile virtualFile = hostFile.getVirtualFile();
        String text = hostFile.getText();
        LOG.error("not physical: '" + psiElement.getText() + "' @" + offset + psiElement.getTextRange() +
                  " elem:" + psiElement + " (" + psiElement.getClass().getName() + ")" +
                  " in:" + psiElement.getContainingFile() + " host:" + hostFile + "(" + hostFile.getClass().getName() + ")",
                  new Attachment(virtualFile != null ? virtualFile.getPresentableUrl() : "null", text != null ? text : "null"));
      }
      if (DumbService.isDumb(project)) {
        return;
      }

      final List<LocalInspectionToolWrapper> intentionTools = new ArrayList<>();
      final InspectionProfile profile = InspectionProjectProfileManager.getInstance(project).getInspectionProfile();
      final InspectionToolWrapper[] tools = profile.getInspectionTools(hostFile);
      for (InspectionToolWrapper toolWrapper : tools) {
        if (toolWrapper instanceof LocalInspectionToolWrapper && !((LocalInspectionToolWrapper)toolWrapper).isUnfair()) {
          final HighlightDisplayKey key = HighlightDisplayKey.find(toolWrapper.getShortName());
          if (profile.isToolEnabled(key, hostFile) &&
              HighlightDisplayLevel.DO_NOT_SHOW.equals(profile.getErrorLevel(key, hostFile))) {
            intentionTools.add((LocalInspectionToolWrapper)toolWrapper);
          }
        }
      }

      if (!intentionTools.isEmpty()) {
        final List<PsiElement> elements = new ArrayList<>();
        PsiElement el = psiElement;
        while (el != null) {
          elements.add(el);
          if (el instanceof PsiFile) break;
          el = el.getParent();
        }

        final Set<String> dialectIds = InspectionEngine.calcElementDialectIds(elements);
        final LocalInspectionToolSession session = new LocalInspectionToolSession(hostFile, 0, hostFile.getTextLength());
        final Processor<LocalInspectionToolWrapper> processor = toolWrapper -> {
          final LocalInspectionTool localInspectionTool = toolWrapper.getTool();
          final HighlightDisplayKey key = HighlightDisplayKey.find(toolWrapper.getShortName());
          final String displayName = toolWrapper.getDisplayName();
          final ProblemsHolder holder = new ProblemsHolder(InspectionManager.getInstance(project), hostFile, true) {
            @Override
            public void registerProblem(@NotNull ProblemDescriptor problemDescriptor) {
              super.registerProblem(problemDescriptor);
              if (problemDescriptor instanceof ProblemDescriptorBase) {
                final TextRange range = ((ProblemDescriptorBase)problemDescriptor).getTextRange();
                if (range != null && range.contains(offset)) {
                  final QuickFix[] fixes = problemDescriptor.getFixes();
                  if (fixes != null) {
                    for (int k = 0; k < fixes.length; k++) {
                      final IntentionAction intentionAction = QuickFixWrapper.wrap(problemDescriptor, k);
                      final HighlightInfo.IntentionActionDescriptor actionDescriptor =
                        new HighlightInfo.IntentionActionDescriptor(intentionAction, null, displayName, null,
                                                                    key, null, HighlightSeverity.INFORMATION);
                      intentions.intentionsToShow.add(actionDescriptor);
                    }
                  }
                }
              }
            }
          };
          InspectionEngine.createVisitorAndAcceptElements(localInspectionTool, holder, true, session, elements,
                                                          dialectIds, InspectionEngine.getDialectIdsSpecifiedForTool(toolWrapper));
          localInspectionTool.inspectionFinished(session, holder);
          return true;
        };
        JobLauncher.getInstance().invokeConcurrentlyUnderProgress(intentionTools, new DaemonProgressIndicator(), false, processor);
      }
    }
  }
}
<|MERGE_RESOLUTION|>--- conflicted
+++ resolved
@@ -91,23 +91,10 @@
     final int offset = ((EditorEx)editor).getExpectedCaretOffset();
     final Project project = file.getProject();
 
-<<<<<<< HEAD
-    final List<HighlightInfo.IntentionActionDescriptor> result = new ArrayList<HighlightInfo.IntentionActionDescriptor>();
-    DaemonCodeAnalyzerImpl.processHighlightsNearOffset(editor.getDocument(), project, HighlightSeverity.INFORMATION, offset, true,
-                                                       new Processor<HighlightInfo>() {
-                                                         @Override
-                                                         public boolean process(HighlightInfo info) {
-                                                           addAvailableActionsForGroups(info, editor, file, result, passId, offset);
-                                                           return true;
-                                                         }
-                                                       });
-=======
-    List<HighlightInfo> infos = new ArrayList<>();
-    DaemonCodeAnalyzerImpl.processHighlightsNearOffset(editor.getDocument(), project, HighlightSeverity.INFORMATION, offset, true,
-                                                       new CommonProcessors.CollectProcessor<>(infos));
-    List<HighlightInfo.IntentionActionDescriptor> result = new ArrayList<>();
-    infos.forEach(info-> addAvailableFixesForGroups(info, editor, file, result, passId, offset));
->>>>>>> bd50525b
+     List<HighlightInfo> infos = new ArrayList<>();
+    DaemonCodeAnalyzerImpl.processHighlightsNearOffset(editor.getDocument(), project, HighlightSeverity.INFORMATION, offset, true, new CommonProcessors.CollectProcessor<>(infos) );
+      List<HighlightInfo .IntentionActionDescriptor> result = new ArrayList<>() ;
+        infos.forEach(info-> addAvailableFixesForGroups(info, editor, file, result, passId, offset));
     return result;
   }
 
@@ -178,24 +165,14 @@
     }
 
     private static void filter(@NotNull List<HighlightInfo.IntentionActionDescriptor> descriptors,
-<<<<<<< HEAD
-                               @NotNull IntentionFilterOwner.IntentionActionsFilter actionsFilter) {
-      for (Iterator<HighlightInfo.IntentionActionDescriptor> it = descriptors.iterator(); it.hasNext(); ) {
-        HighlightInfo.IntentionActionDescriptor actionDescriptor = it.next();
-        if (!actionsFilter.isAvailable(actionDescriptor.getAction())) it.remove();
-=======
                                @Nullable PsiFile psiFile,
                                @NotNull IntentionActionFilter[] filters) {
-      for (Iterator<HighlightInfo.IntentionActionDescriptor> it = descriptors.iterator(); it.hasNext(); ) {
-        HighlightInfo.IntentionActionDescriptor actionDescriptor = it.next();
-        for (IntentionActionFilter filter : filters) {
-          if (!filter.accept(actionDescriptor.getAction(), psiFile)) {
-            it.remove();
-            break;
+      for (Iterator<HighlightInfo.IntentionActionDescriptor> it = descriptors.iterator(); it.hasNext();) {
+          HighlightInfo.IntentionActionDescriptor actionDescriptor = it.next();
+          for (IntentionActionFilter filter : filters) {if (!filter.accept(actionDescriptor.getAction(), psiFile)) { it.remove();
+        break;
           }
-        }
->>>>>>> bd50525b
-      }
+        }}
     }
 
     public boolean isEmpty() {
@@ -266,23 +243,9 @@
     if (myIntentionsInfo.isEmpty()) {
       return;
     }
-<<<<<<< HEAD
-    myShowBulb = ApplicationManager.getApplication().isOnAir() ||
-                 !myIntentionsInfo.guttersToShow.isEmpty() ||
-                 !myIntentionsInfo.notificationActionsToShow.isEmpty() ||
-                 ContainerUtil.exists(ContainerUtil.concat(myIntentionsInfo.errorFixesToShow, myIntentionsInfo.inspectionFixesToShow,
-                                                           myIntentionsInfo.intentionsToShow),
-                                      new Condition<HighlightInfo.IntentionActionDescriptor>() {
-                                        @Override
-                                        public boolean value(HighlightInfo.IntentionActionDescriptor descriptor) {
-                                          return IntentionManagerSettings.getInstance().isShowLightBulb(descriptor.getAction());
-                                        }
-                                      });
-=======
-    myShowBulb = !myIntentionsInfo.guttersToShow.isEmpty() || !myIntentionsInfo.notificationActionsToShow.isEmpty() ||
+    myShowBulb = ApplicationManager.getApplication().isOnAir() ||!myIntentionsInfo.guttersToShow.isEmpty() || !myIntentionsInfo.notificationActionsToShow.isEmpty() ||
       ContainerUtil.exists(ContainerUtil.concat(myIntentionsInfo.errorFixesToShow, myIntentionsInfo.inspectionFixesToShow,myIntentionsInfo.intentionsToShow),
-                           descriptor -> IntentionManagerSettings.getInstance().isShowLightBulb(descriptor.getAction()));
->>>>>>> bd50525b
+         descriptor-> IntentionManagerSettings.getInstance().isShowLightBulb(descriptor.getAction()));
   }
 
   private static boolean appendCleanupCode(@NotNull List<HighlightInfo.IntentionActionDescriptor> actionDescriptors,
@@ -348,18 +311,11 @@
                                                                  (psiFile, editor) -> ShowIntentionActionsHandler.availableFor(psiFile, editor, action));
 
       if (place != null) {
-<<<<<<< HEAD
-        List<IntentionAction> enableDisableIntentionAction = new ArrayList<IntentionAction>();
+        List<IntentionAction> enableDisableIntentionAction = new ArrayList<>();
         enableDisableIntentionAction.add(new EnableDisableIntentionAction(action));
         enableDisableIntentionAction.add(new EditIntentionSettingsAction(action));
         HighlightInfo.IntentionActionDescriptor descriptor =
           new HighlightInfo.IntentionActionDescriptor(action, enableDisableIntentionAction, null);
-=======
-        List<IntentionAction> enableDisableIntentionAction = new ArrayList<>();
-        enableDisableIntentionAction.add(new IntentionHintComponent.EnableDisableIntentionAction(action));
-        enableDisableIntentionAction.add(new IntentionHintComponent.EditIntentionSettingsAction(action));
-        HighlightInfo.IntentionActionDescriptor descriptor = new HighlightInfo.IntentionActionDescriptor(action, enableDisableIntentionAction, null);
->>>>>>> bd50525b
         if (!fixes.contains(descriptor)) {
           intentions.intentionsToShow.add(descriptor);
         }
@@ -383,16 +339,9 @@
 
     final int line = hostDocument.getLineNumber(offset);
     MarkupModelEx model = (MarkupModelEx)DocumentMarkupModel.forDocument(hostDocument, project, true);
-<<<<<<< HEAD
-    CommonProcessors.CollectProcessor<RangeHighlighterEx> processor = new CommonProcessors.CollectProcessor<RangeHighlighterEx>();
-    model.processRangeHighlightersOverlappingWith(hostDocument.getLineStartOffset(line), hostDocument.getLineEndOffset(line), processor);
-=======
     List<RangeHighlighterEx> result = new ArrayList<>();
     Processor<RangeHighlighterEx> processor = Processors.cancelableCollectProcessor(result);
-    model.processRangeHighlightersOverlappingWith(hostDocument.getLineStartOffset(line),
-                                                  hostDocument.getLineEndOffset(line),
-                                                  processor);
->>>>>>> bd50525b
+    model.processRangeHighlightersOverlappingWith(hostDocument.getLineStartOffset(line), hostDocument.getLineEndOffset(line), processor);
 
     GutterIntentionAction.addActions(hostEditor, intentions, project, result);
 
