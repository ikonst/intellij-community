--- conflicted
+++ resolved
@@ -54,13 +54,8 @@
     PsiFile psiFile = project == null ? null : PsiUtilBase.getPsiFileInEditor(editor, project);
     if (psiFile == null) return;
 
-<<<<<<< HEAD
     if (ApplicationManager.getApplication().isHeadlessEnvironment() || editor.getContentComponent().isShowing()) {
       e.getPresentation().setEnabled(true);
     }
-=======
-    if (!ApplicationManager.getApplication().isHeadlessEnvironment() && !editor.getContentComponent().isShowing()) return;
-    e.getPresentation().setEnabled(true);
->>>>>>> 38dd8b9a
   }
 }