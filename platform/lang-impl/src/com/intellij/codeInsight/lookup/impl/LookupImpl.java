// Copyright 2000-2018 JetBrains s.r.o. Use of this source code is governed by the Apache 2.0 license that can be found in the LICENSE file.

package com.intellij.codeInsight.lookup.impl;

import com.intellij.codeInsight.AutoPopupController;
import com.intellij.codeInsight.FileModificationService;
import com.intellij.codeInsight.completion.*;
import com.intellij.codeInsight.completion.impl.CamelHumpMatcher;
import com.intellij.codeInsight.daemon.DaemonCodeAnalyzer;
import com.intellij.codeInsight.lookup.*;
import com.intellij.codeInsight.lookup.impl.actions.ChooseItemAction;
import com.intellij.featureStatistics.FeatureUsageTracker;
import com.intellij.ide.ui.UISettings;
import com.intellij.injected.editor.DocumentWindow;
import com.intellij.injected.editor.EditorWindow;
import com.intellij.lang.LangBundle;
import com.intellij.lang.injection.InjectedLanguageManager;
import com.intellij.openapi.Disposable;
import com.intellij.openapi.actionSystem.*;
import com.intellij.openapi.actionSystem.ex.ActionUtil;
import com.intellij.openapi.application.ApplicationManager;
import com.intellij.openapi.command.CommandProcessor;
import com.intellij.openapi.diagnostic.Logger;
import com.intellij.openapi.editor.*;
import com.intellij.openapi.editor.colors.FontPreferences;
import com.intellij.openapi.editor.colors.impl.FontPreferencesImpl;
import com.intellij.openapi.editor.event.*;
import com.intellij.openapi.editor.impl.EditorImpl;
import com.intellij.openapi.project.DumbAwareAction;
import com.intellij.openapi.project.Project;
import com.intellij.openapi.ui.popup.JBPopup;
import com.intellij.openapi.ui.popup.JBPopupFactory;
import com.intellij.openapi.util.*;
import com.intellij.openapi.util.text.StringUtil;
import com.intellij.psi.PsiDocumentManager;
import com.intellij.psi.PsiElement;
import com.intellij.psi.PsiFile;
import com.intellij.psi.impl.source.tree.injected.InjectedLanguageUtil;
import com.intellij.ui.*;
import com.intellij.ui.awt.RelativePoint;
import com.intellij.ui.components.JBList;
import com.intellij.util.CollectConsumer;
import com.intellij.util.ExceptionUtil;
import com.intellij.util.containers.ContainerUtil;
import com.intellij.util.io.storage.HeavyProcessLatch;
import com.intellij.util.ui.accessibility.AccessibleContextUtil;
import com.intellij.util.ui.accessibility.ScreenReader;
import com.intellij.util.ui.update.Activatable;
import com.intellij.util.ui.update.UiNotifyConnector;
import org.jetbrains.annotations.NotNull;
import org.jetbrains.annotations.Nullable;
import org.jetbrains.annotations.TestOnly;

import javax.swing.*;
import javax.swing.event.ListSelectionEvent;
import javax.swing.event.ListSelectionListener;
import java.awt.*;
import java.awt.event.KeyEvent;
import java.awt.event.MouseEvent;
import java.util.Collection;
import java.util.List;
import java.util.Map;

public class LookupImpl extends LightweightHint implements LookupEx, Disposable, LookupElementListPresenter {
  private static final Logger LOG = Logger.getInstance("#com.intellij.codeInsight.lookup.impl.LookupImpl");
  private static final Key<Font> CUSTOM_FONT_KEY = Key.create("CustomLookupElementFont");

  private final LookupOffsets myOffsets;
  private final Project myProject;
  private final Editor myEditor;
  private final Object myArrangerLock = new Object();
  private final Object myUiLock = new Object();
  private final JBList myList = new JBList<LookupElement>(new CollectionListModel<>()) {
    // 'myList' is focused when "Screen Reader" mode is enabled
    @Override
    protected void processKeyEvent(@NotNull final KeyEvent e) {
      myEditor.getContentComponent().dispatchEvent(e); // let user change the lookup text in the editor
      super.processKeyEvent(e);
    }

    @NotNull
    @Override
    protected ExpandableItemsHandler<Integer> createExpandableItemsHandler() {
      return new CompletionExtender(this);
    }
  };
  final LookupCellRenderer myCellRenderer;

  private final List<LookupListener> myListeners = ContainerUtil.createLockFreeCopyOnWriteList();
  private final List<PrefixChangeListener> myPrefixChangeListeners = ContainerUtil.createLockFreeCopyOnWriteList();
  private final LookupPreview myPreview = new LookupPreview(this);
  // keeping our own copy of editor's font preferences, which can be used in non-EDT threads (to avoid race conditions)
  private final FontPreferences myFontPreferences = new FontPreferencesImpl();

  private long myStampShown = 0;
  private boolean myShown = false;
  private boolean myDisposed = false;
  private boolean myHidden = false;
  private boolean mySelectionTouched;
  private FocusDegree myFocusDegree = FocusDegree.FOCUSED;
  private volatile boolean myCalculating;
  private final Advertiser myAdComponent;
  volatile int myLookupTextWidth = 50;
  private boolean myChangeGuard;
  private volatile LookupArranger myArranger;
  private LookupArranger myPresentableArranger;
  private boolean myStartCompletionWhenNothingMatches;
  boolean myResizePending;
  private boolean myFinishing;
  boolean myUpdating;
  private LookupUi myUi;

  public LookupImpl(Project project, Editor editor, @NotNull LookupArranger arranger) {
    super(new JPanel(new BorderLayout()));
    setForceShowAsPopup(true);
    setCancelOnClickOutside(false);
    setResizable(true);

    myProject = project;
    myEditor = InjectedLanguageUtil.getTopLevelEditor(editor);
    myArranger = arranger;
    myPresentableArranger = arranger;
    myEditor.getColorsScheme().getFontPreferences().copyTo(myFontPreferences);

    DaemonCodeAnalyzer.getInstance(myProject).disableUpdateByTimer(this);

    myCellRenderer = new LookupCellRenderer(this);
    myList.setCellRenderer(myCellRenderer);

    myList.setFocusable(false);
    myList.setFixedCellWidth(50);

    // a new top level frame just got the focus. This is important to prevent screen readers
    // from announcing the title of the top level frame when the list is shown (or hidden),
    // as they usually do when a new top-level frame receives the focus.
    AccessibleContextUtil.setParent((Component)myList, myEditor.getContentComponent());

    myList.setSelectionMode(ListSelectionModel.SINGLE_SELECTION);
    myList.setBackground(LookupCellRenderer.BACKGROUND_COLOR);

    myList.getExpandableItemsHandler();

    myAdComponent = new Advertiser();

    myOffsets = new LookupOffsets(myEditor);

    final CollectionListModel<LookupElement> model = getListModel();
    addEmptyItem(model);
    updateListHeight(model);

    addListeners();
  }

  private CollectionListModel<LookupElement> getListModel() {
    //noinspection unchecked
    return (CollectionListModel<LookupElement>)myList.getModel();
  }

  public void setArranger(LookupArranger arranger) {
    myArranger = arranger;
  }

  @Override
  public FocusDegree getFocusDegree() {
    return myFocusDegree;
  }

  @Override
  public boolean isFocused() {
    return getFocusDegree() == FocusDegree.FOCUSED;
  }

  public void setFocusDegree(FocusDegree focusDegree) {
    myFocusDegree = focusDegree;
  }

  public boolean isCalculating() {
    return myCalculating;
  }

  public void setCalculating(final boolean calculating) {
    myCalculating = calculating;
    if (myUi != null) {
      myUi.setCalculating(calculating);
    }
  }

  public void markSelectionTouched() {
    if (!ApplicationManager.getApplication().isUnitTestMode()) {
      ApplicationManager.getApplication().assertIsDispatchThread();
    }
    mySelectionTouched = true;
    myList.repaint();
  }

  @TestOnly
  public void setSelectionTouched(boolean selectionTouched) {
    mySelectionTouched = selectionTouched;
  }

  @Override
  public int getSelectedIndex() {
    return myList.getSelectedIndex();
  }

  public void repaintLookup(boolean onExplicitAction, boolean reused, boolean selectionVisible, boolean itemsChanged) {
    myUi.refreshUi(selectionVisible, itemsChanged, reused, onExplicitAction);
  }

  public void resort(boolean addAgain) {
    final List<LookupElement> items = getItems();

    withLock(() -> {
      myPresentableArranger.prefixChanged(this);
      getListModel().removeAll();
      return null;
    });

    if (addAgain) {
      for (final LookupElement item : items) {
        addItem(item, itemMatcher(item));
      }
    }
    refreshUi(true, true);
  }

  public boolean addItem(LookupElement item, PrefixMatcher matcher) {
    LookupElementPresentation presentation = renderItemApproximately(item);
    if (containsDummyIdentifier(presentation.getItemText()) ||
        containsDummyIdentifier(presentation.getTailText()) ||
        containsDummyIdentifier(presentation.getTypeText())) {
      return false;
    }

    updateLookupWidth(item, presentation);
    withLock(() -> {
      myArranger.registerMatcher(item, matcher);
      myArranger.addElement(item, presentation);
      return null;
    });
    return true;
  }

  private static boolean containsDummyIdentifier(@Nullable final String s) {
    return s != null && s.contains(CompletionUtil.DUMMY_IDENTIFIER_TRIMMED);
  }

  public void updateLookupWidth(LookupElement item) {
    updateLookupWidth(item, renderItemApproximately(item));
  }

  private void updateLookupWidth(LookupElement item, LookupElementPresentation presentation) {
    final Font customFont = myCellRenderer.getFontAbleToDisplay(presentation);
    if (customFont != null) {
      item.putUserData(CUSTOM_FONT_KEY, customFont);
    }
    int maxWidth = myCellRenderer.updateMaximumWidth(presentation, item);
    myLookupTextWidth = Math.max(maxWidth, myLookupTextWidth);
  }

  @Nullable
  public Font getCustomFont(LookupElement item, boolean bold) {
    Font font = item.getUserData(CUSTOM_FONT_KEY);
    return font == null ? null : bold ? font.deriveFont(Font.BOLD) : font;
  }

  public void requestResize() {
    ApplicationManager.getApplication().assertIsDispatchThread();
    myResizePending = true;
  }

  public Collection<LookupElementAction> getActionsFor(LookupElement element) {
    final CollectConsumer<LookupElementAction> consumer = new CollectConsumer<>();
    for (LookupActionProvider provider : LookupActionProvider.EP_NAME.getExtensions()) {
      provider.fillActions(element, this, consumer);
    }
    if (!consumer.getResult().isEmpty()) {
      consumer.consume(new ShowHideIntentionIconLookupAction());
    }
    return consumer.getResult();
  }

  public JList getList() {
    return myList;
  }

  @Override
  public List<LookupElement> getItems() {
    return withLock(() -> ContainerUtil.findAll(getListModel().toList(), element -> !(element instanceof EmptyLookupItem)));
  }

  @Override
  @NotNull
  public String getAdditionalPrefix() {
    return myOffsets.getAdditionalPrefix();
  }

  void fireBeforeAppendPrefix(char c) {
    myPrefixChangeListeners.forEach((listener -> listener.beforeAppend(c)));
  }

  void appendPrefix(char c) {
    checkValid();
    myOffsets.appendPrefix(c);
    withLock(() -> {
      myPresentableArranger.prefixChanged(this);
      return null;
    });
    requestResize();
    refreshUi(false, true);
    ensureSelectionVisible(true);
    myPrefixChangeListeners.forEach((listener -> listener.afterAppend(c)));
  }

  public void setStartCompletionWhenNothingMatches(boolean startCompletionWhenNothingMatches) {
    myStartCompletionWhenNothingMatches = startCompletionWhenNothingMatches;
  }

  public boolean isStartCompletionWhenNothingMatches() {
    return myStartCompletionWhenNothingMatches;
  }

  public void ensureSelectionVisible(boolean forceTopSelection) {
    if (isSelectionVisible() && !forceTopSelection) {
      return;
    }

    if (!forceTopSelection) {
      ScrollingUtil.ensureIndexIsVisible(myList, myList.getSelectedIndex(), 1);
      return;
    }

    // selected item should be at the top of the visible list
    int top = myList.getSelectedIndex();
    if (top > 0) {
      top--; // show one element above the selected one to give the hint that there are more available via scrolling
    }

    int firstVisibleIndex = myList.getFirstVisibleIndex();
    if (firstVisibleIndex == top) {
      return;
    }

    ScrollingUtil.ensureRangeIsVisible(myList, top, top + myList.getLastVisibleIndex() - firstVisibleIndex);
  }

  boolean truncatePrefix(boolean preserveSelection) {
    if (!myOffsets.truncatePrefix()) {
      return false;
    }
    myPrefixChangeListeners.forEach((listener -> listener.beforeTruncate()));

    if (preserveSelection) {
      markSelectionTouched();
    }

    boolean shouldUpdate = withLock(() -> {
      myPresentableArranger.prefixChanged(this);
      return myPresentableArranger == myArranger;
    });
    requestResize();
    if (shouldUpdate) {
      refreshUi(false, true);
      ensureSelectionVisible(true);
    }

    myPrefixChangeListeners.forEach((listener -> listener.afterTruncate()));
    return true;
  }

  void moveToCaretPosition() {
    myOffsets.destabilizeLookupStart();
    refreshUi(false, true);
  }

  private boolean updateList(boolean onExplicitAction, boolean reused) {
    if (!ApplicationManager.getApplication().isUnitTestMode()) {
      ApplicationManager.getApplication().assertIsDispatchThread();
    }
    checkValid();

    CollectionListModel<LookupElement> listModel = getListModel();

    Pair<List<LookupElement>, Integer> pair = withLock(() -> myPresentableArranger.arrangeItems(this, onExplicitAction || reused));
    List<LookupElement> items = pair.first;
    Integer toSelect = pair.second;
    if (toSelect == null || toSelect < 0 || items.size() > 0 && toSelect >= items.size()) {
      LOG.error("Arranger " + myPresentableArranger + " returned invalid selection index=" + toSelect + "; items=" + items);
      toSelect = 0;
    }

    myOffsets.checkMinPrefixLengthChanges(items, this);
    List<LookupElement> oldModel = listModel.toList();

    synchronized (myUiLock) {
      listModel.removeAll();
      if (!items.isEmpty()) {
        listModel.add(items);
      }
      else {
        addEmptyItem(listModel);
      }
    }

    updateListHeight(listModel);

    myList.setSelectedIndex(toSelect);
    return !ContainerUtil.equalsIdentity(oldModel, items);
  }

  public boolean isSelectionVisible() {
    return ScrollingUtil.isIndexFullyVisible(myList, myList.getSelectedIndex());
  }

  private boolean checkReused() {
    return withLock(() -> {
      if (myPresentableArranger != myArranger) {
        myPresentableArranger = myArranger;
        myOffsets.clearAdditionalPrefix();
        myPresentableArranger.prefixChanged(this);
        return true;
      }
      return false;
    });
  }

  private void updateListHeight(ListModel model) {
    myList.setFixedCellHeight(myCellRenderer.getListCellRendererComponent(myList, model.getElementAt(0), 0, false, false).getPreferredSize().height);

    myList.setVisibleRowCount(Math.min(model.getSize(), UISettings.getInstance().getMaxLookupListHeight()));
  }

  private void addEmptyItem(CollectionListModel<LookupElement> model) {
    LookupElement item = new EmptyLookupItem(myCalculating ? " " : LangBundle.message("completion.no.suggestions"), false);
    model.add(item);

    updateLookupWidth(item);
    requestResize();
  }

  private static LookupElementPresentation renderItemApproximately(LookupElement item) {
    final LookupElementPresentation p = new LookupElementPresentation();
    item.renderElement(p);
    return p;
  }

  @NotNull
  @Override
  public String itemPattern(@NotNull LookupElement element) {
    if (element instanceof EmptyLookupItem) return "";
    return myPresentableArranger.itemPattern(element);
  }

  @Override
  @NotNull
  public PrefixMatcher itemMatcher(@NotNull LookupElement item) {
    if (item instanceof EmptyLookupItem) {
      return new CamelHumpMatcher("");
    }
    return myPresentableArranger.itemMatcher(item);
  }

  public void finishLookup(final char completionChar) {
    finishLookup(completionChar, (LookupElement)myList.getSelectedValue());
  }

  public void finishLookup(char completionChar, @Nullable final LookupElement item) {
    LOG.assertTrue(!ApplicationManager.getApplication().isWriteAccessAllowed(), "finishLookup should be called without a write action");
    final PsiFile file = getPsiFile();
    boolean writableOk = file == null || FileModificationService.getInstance().prepareFileForWrite(file);
    if (myDisposed) { // ensureFilesWritable could close us by showing a dialog
      return;
    }

    if (!writableOk) {
      hideWithItemSelected(null, completionChar);
      return;
    }
    CommandProcessor.getInstance().executeCommand(myProject, () -> finishLookupInWritableFile(completionChar, item), null, null);
  }

  void finishLookupInWritableFile(char completionChar, @Nullable LookupElement item) {
    //noinspection deprecation,unchecked
    if (item == null ||
        !item.isValid() ||
        item instanceof EmptyLookupItem ||
        item.getObject() instanceof DeferredUserLookupValue &&
        item.as(LookupItem.CLASS_CONDITION_KEY) != null &&
        !((DeferredUserLookupValue)item.getObject()).handleUserSelection(item.as(LookupItem.CLASS_CONDITION_KEY), myProject)) {
      hideWithItemSelected(null, completionChar);
      return;
    }
    if (item.getUserData(CodeCompletionHandlerBase.DIRECT_INSERTION) != null) {
      hideWithItemSelected(item, completionChar);
      return;
    }

    if (myDisposed) { // DeferredUserLookupValue could close us in any way
      return;
    }

    final String prefix = itemPattern(item);
    boolean plainMatch = ContainerUtil.or(item.getAllLookupStrings(), s -> StringUtil.containsIgnoreCase(s, prefix));
    if (!plainMatch) {
      FeatureUsageTracker.getInstance().triggerFeatureUsed(CodeCompletionFeatures.EDITING_COMPLETION_CAMEL_HUMPS);
    }

    myFinishing = true;
    if (fireBeforeItemSelected(item, completionChar)) {
      ApplicationManager.getApplication().runWriteAction(() -> {
        myEditor.getDocument().startGuardedBlockChecking();
        try {
          insertLookupString(item, getPrefixLength(item));
        }
        finally {
          myEditor.getDocument().stopGuardedBlockChecking();
        }
      });
    }

    if (myDisposed) { // any document listeners could close us
      return;
    }

    doHide(false, true);

    fireItemSelected(item, completionChar);
  }

  private void hideWithItemSelected(LookupElement lookupItem, char completionChar) {
    fireBeforeItemSelected(lookupItem, completionChar);
    doHide(false, true);
    fireItemSelected(lookupItem, completionChar);
  }

  public int getPrefixLength(LookupElement item) {
    return myOffsets.getPrefixLength(item, this);
  }

  protected void insertLookupString(LookupElement item, final int prefix) {
    insertLookupString(myProject, getTopLevelEditor(), item, itemMatcher(item), itemPattern(item), prefix);
  }

  public static void insertLookupString(final Project project,
                                        Editor editor, LookupElement item,
                                        PrefixMatcher matcher, String itemPattern, final int prefixLength) {
    final String lookupString = getCaseCorrectedLookupString(item, matcher, itemPattern);

    final Editor hostEditor = editor;
    hostEditor.getCaretModel().runForEachCaret(__ -> {
      EditorModificationUtil.deleteSelectedText(hostEditor);
      final int caretOffset = hostEditor.getCaretModel().getOffset();

      int offset = insertLookupInDocumentWindowIfNeeded(project, editor, caretOffset, prefixLength, lookupString);
      hostEditor.getCaretModel().moveToOffset(offset);
      hostEditor.getSelectionModel().removeSelection();
    });

    editor.getScrollingModel().scrollToCaret(ScrollType.RELATIVE);
  }

  private static int insertLookupInDocumentWindowIfNeeded(Project project,
                                                          Editor editor, int caretOffset,
                                                          int prefix,
                                                          String lookupString) {
    DocumentWindow document = getInjectedDocument(project, editor, caretOffset);
    if (document == null) return insertLookupInDocument(caretOffset, editor.getDocument(), prefix, lookupString);
    PsiFile file = PsiDocumentManager.getInstance(project).getPsiFile(document);
    int offset = document.hostToInjected(caretOffset);
    int lookupStart = Math.min(offset, Math.max(offset - prefix, 0));
    int diff = -1;
    if (file != null) {
      List<TextRange> ranges = InjectedLanguageManager.getInstance(project)
        .intersectWithAllEditableFragments(file, TextRange.create(lookupStart, offset));
      if (!ranges.isEmpty()) {
        diff = ranges.get(0).getStartOffset() - lookupStart;
        if (ranges.size() == 1 && diff == 0) diff = -1;
      }
    }
    if (diff == -1) return insertLookupInDocument(caretOffset, editor.getDocument(), prefix, lookupString);
    return document.injectedToHost(
      insertLookupInDocument(offset, document, prefix - diff, diff == 0 ? lookupString : lookupString.substring(diff))
    );
  }

  private static int insertLookupInDocument(int caretOffset, Document document, int prefix, String lookupString) {
    int lookupStart = Math.min(caretOffset, Math.max(caretOffset - prefix, 0));
    int len = document.getTextLength();
    LOG.assertTrue(lookupStart >= 0 && lookupStart <= len,
                   "ls: " + lookupStart + " caret: " + caretOffset + " prefix:" + prefix + " doc: " + len);
    LOG.assertTrue(caretOffset >= 0 && caretOffset <= len, "co: " + caretOffset + " doc: " + len);
    document.replaceString(lookupStart, caretOffset, lookupString);
    return lookupStart + lookupString.length();
  }

  private static String getCaseCorrectedLookupString(LookupElement item, PrefixMatcher prefixMatcher, String prefix) {
    String lookupString = item.getLookupString();
    if (item.isCaseSensitive()) {
      return lookupString;
    }

    final int length = prefix.length();
    if (length == 0 || !prefixMatcher.prefixMatches(prefix)) return lookupString;
    boolean isAllLower = true;
    boolean isAllUpper = true;
    boolean sameCase = true;
    for (int i = 0; i < length && (isAllLower || isAllUpper || sameCase); i++) {
      final char c = prefix.charAt(i);
      boolean isLower = Character.isLowerCase(c);
      boolean isUpper = Character.isUpperCase(c);
      // do not take this kind of symbols into account ('_', '@', etc.)
      if (!isLower && !isUpper) continue;
      isAllLower = isAllLower && isLower;
      isAllUpper = isAllUpper && isUpper;
      sameCase = sameCase && i < lookupString.length() && isLower == Character.isLowerCase(lookupString.charAt(i));
    }
    if (sameCase) return lookupString;
    if (isAllLower) return lookupString.toLowerCase();
    if (isAllUpper) return StringUtil.toUpperCase(lookupString);
    return lookupString;
  }

  @Override
  public int getLookupStart() {
    return myOffsets.getLookupStart(disposeTrace);
  }

  public int getLookupOriginalStart() {
    return myOffsets.getLookupOriginalStart();
  }

  public boolean performGuardedChange(Runnable change) {
    checkValid();
    assert !myChangeGuard : "already in change";

    myEditor.getDocument().startGuardedBlockChecking();
    myChangeGuard = true;
    boolean result;
    try {
      result = myOffsets.performGuardedChange(change);
    }
    finally {
      myEditor.getDocument().stopGuardedBlockChecking();
      myChangeGuard = false;
    }
    if (!result || myDisposed) {
      hideLookup(false);
      return false;
    }
    if (myUi != null) {
      myUi.updateLocation();
    }
    checkValid();
    return true;
  }

  @Override
  public boolean vetoesHiding() {
    return myChangeGuard;
  }

  public boolean isAvailableToUser() {
    return myUi != null && myUi.isAvailableToUser();
  }

  @Override
  public boolean isShown() {
    if (!ApplicationManager.getApplication().isUnitTestMode()) {
      ApplicationManager.getApplication().assertIsDispatchThread();
    }
    return myShown;
  }

  public boolean showLookup() {
    ApplicationManager.getApplication().assertIsDispatchThread();
    checkValid();
    LOG.assertTrue(!myShown);
    myShown = true;
    myStampShown = System.currentTimeMillis();

    if (ApplicationManager.getApplication().isUnitTestMode()) return true;

    if (!ApplicationManager.getApplication().isHeadlessEnvironment() && !myEditor.getContentComponent().isShowing()) {
      hideLookup(false);
      return false;
    }

    myAdComponent.showRandomText();
    if (Boolean.TRUE.equals(myEditor.getUserData(AutoPopupController.NO_ADS))) {
      myAdComponent.clearAdvertisements();
    }
    myUi = ((LookupManagerImpl)LookupManager.getInstance(myProject)).createLookupUi(this, myAdComponent, myList, myProject);
    myUi.setCalculating(myCalculating);
<<<<<<< HEAD
    myUi.show();
=======
    Point p = myUi.calculatePosition().getLocation();
    if (ScreenReader.isActive()) {
      myList.setFocusable(true);
      setFocusRequestor(myList);

      AnActionEvent actionEvent = AnActionEvent.createFromDataContext(ActionPlaces.EDITOR_POPUP, null, ((EditorImpl)myEditor).getDataContext());
      delegateActionToEditor(IdeActions.ACTION_EDITOR_BACKSPACE, null, actionEvent);
      delegateActionToEditor(IdeActions.ACTION_EDITOR_ESCAPE, null, actionEvent);
      delegateActionToEditor(IdeActions.ACTION_EDITOR_TAB, new ChooseItemAction.Replacing(), actionEvent);
      delegateActionToEditor(IdeActions.ACTION_EDITOR_ENTER, new ChooseItemAction.FocusedOnly(), actionEvent);
    }
    try {
      HintManagerImpl.getInstanceImpl().showEditorHint(this, myEditor, p, HintManager.HIDE_BY_ESCAPE | HintManager.UPDATE_BY_SCROLLING, 0, false,
                                                       HintManagerImpl.createHintHint(myEditor, p, this, HintManager.UNDER).
                                                       setRequestFocus(ScreenReader.isActive()).
                                                       setAwtTooltip(false));
    }
    catch (Exception e) {
      LOG.error(e);
    }
>>>>>>> a1e98120

    if (!ApplicationManager.getApplication().isHeadlessEnvironment() && (!isVisible() || !myList.isShowing())) {
      hideLookup(false);
      return false;
    }

    return true;
  }

  private void delegateActionToEditor(@NotNull String actionID, @Nullable AnAction delegateAction, @NotNull AnActionEvent actionEvent) {
    AnAction action = ActionManager.getInstance().getAction(actionID);
    DumbAwareAction.create(e -> ActionUtil.performActionDumbAware(delegateAction == null ? action : delegateAction, actionEvent)).registerCustomShortcutSet(action.getShortcutSet(), myList);
  }

  public Advertiser getAdvertiser() {
    return myAdComponent;
  }

  public boolean mayBeNoticed() {
    return myStampShown > 0 && System.currentTimeMillis() - myStampShown > 300;
  }

  private void addListeners() {
    myEditor.getDocument().addDocumentListener(new DocumentListener() {
      @Override
      public void documentChanged(@NotNull DocumentEvent e) {
        if (!myChangeGuard && !myFinishing) {
          hideLookup(false);
        }
      }
    }, this);

    final EditorMouseListener mouseListener = new EditorMouseListener() {
      @Override
      public void mouseClicked(@NotNull EditorMouseEvent e){
        e.consume();
        hideLookup(false);
      }
    };

    myEditor.getCaretModel().addCaretListener(new CaretListener() {
      @Override
      public void caretPositionChanged(@NotNull CaretEvent e) {
        if (!myChangeGuard && !myFinishing) {
          hideLookup(false);
        }
      }
    }, this);
    myEditor.getSelectionModel().addSelectionListener(new SelectionListener() {
      @Override
      public void selectionChanged(@NotNull final SelectionEvent e) {
        if (!myChangeGuard && !myFinishing) {
          hideLookup(false);
        }
      }
    }, this);
    myEditor.addEditorMouseListener(mouseListener, this);

    JComponent editorComponent = myEditor.getContentComponent();
    if (editorComponent.isShowing()) {
      Disposer.register(this, new UiNotifyConnector(editorComponent, new Activatable() {
        @Override
        public void showNotify() {
        }

        @Override
        public void hideNotify() {
          hideLookup(false);
        }
      }));
    }

    myList.addListSelectionListener(new ListSelectionListener() {
      private LookupElement oldItem = null;

      @Override
      public void valueChanged(@NotNull ListSelectionEvent e){
        if (!myUpdating) {
          final LookupElement item = getCurrentItem();
          fireCurrentItemChanged(oldItem, item);
          oldItem = item;
        }
      }

    });

    new ClickListener() {
      @Override
      public boolean onClick(@NotNull MouseEvent e, int clickCount) {
        setFocusDegree(FocusDegree.FOCUSED);
        markSelectionTouched();

        if (clickCount == 2){
          CommandProcessor.getInstance().executeCommand(myProject, () -> finishLookup(NORMAL_SELECT_CHAR), "", null, myEditor.getDocument());
        }
        return true;
      }
    }.installOn(myList);
  }

  @Override
  @Nullable
  public LookupElement getCurrentItem(){
    synchronized (myUiLock) {
      LookupElement item = (LookupElement)myList.getSelectedValue();
      return item instanceof EmptyLookupItem ? null : item;
    }
  }

  @Override
  public LookupElement getCurrentItemOrEmpty() {
    return (LookupElement)myList.getSelectedValue();
  }

  @Override
  public void setCurrentItem(LookupElement item){
    markSelectionTouched();
    myList.setSelectedValue(item, false);
  }

  @Override
  public void addLookupListener(LookupListener listener){
    myListeners.add(listener);
  }

  @Override
  public void removeLookupListener(LookupListener listener){
    myListeners.remove(listener);
  }

  @Override
  public Rectangle getCurrentItemBounds(){
    int index = myList.getSelectedIndex();
    if (index < 0) {
      LOG.error("No selected element, size=" + getListModel().getSize() + "; items" + getItems());
    }
    Rectangle itmBounds = myList.getCellBounds(index, index);
    if (itmBounds == null){
      LOG.error("No bounds for " + index + "; size=" + getListModel().getSize());
      return null;
    }
    Point layeredPanePoint=SwingUtilities.convertPoint(myList,itmBounds.x,itmBounds.y,getComponent());
    itmBounds.x = layeredPanePoint.x;
    itmBounds.y = layeredPanePoint.y;
    return itmBounds;
  }

  private boolean fireBeforeItemSelected(@Nullable final LookupElement item, char completionChar) {
    boolean result = true;
    if (!myListeners.isEmpty()){
      LookupEvent event = new LookupEvent(this, item, completionChar);
      for (LookupListener listener : myListeners) {
        try {
          if (!listener.beforeItemSelected(event)) result = false;
        }
        catch (Throwable e) {
          LOG.error(e);
        }
      }
    }
    return result;
  }

  public void fireItemSelected(@Nullable final LookupElement item, char completionChar){
    if (item != null && item.requiresCommittedDocuments()) {
      PsiDocumentManager.getInstance(myProject).commitAllDocuments();
    }
    myArranger.itemSelected(item, completionChar);
    if (!myListeners.isEmpty()){
      LookupEvent event = new LookupEvent(this, item, completionChar);
      for (LookupListener listener : myListeners) {
        try {
          listener.itemSelected(event);
        }
        catch (Throwable e) {
          LOG.error(e);
        }
      }
    }
  }

  private void fireLookupCanceled(final boolean explicitly) {
    if (!myListeners.isEmpty()){
      LookupEvent event = new LookupEvent(this, explicitly);
      for (LookupListener listener : myListeners) {
        try {
          listener.lookupCanceled(event);
        }
        catch (Throwable e) {
          LOG.error(e);
        }
      }
    }
  }

  private void fireCurrentItemChanged(@Nullable LookupElement oldItem, @Nullable LookupElement currentItem) {
    if (oldItem != currentItem && !myListeners.isEmpty()) {
      LookupEvent event = new LookupEvent(this, currentItem, (char)0);
      for (LookupListener listener : myListeners) {
        listener.currentItemChanged(event);
      }
    }
    myPreview.updatePreview(currentItem);
  }

  private void fireUiRefreshed() {
    for (LookupListener listener : myListeners) {
      listener.uiRefreshed();
    }
  }

  public void replacePrefix(final String presentPrefix, final String newPrefix) {
    if (!performGuardedChange(() -> {
      EditorModificationUtil.deleteSelectedText(myEditor);
      int offset = myEditor.getCaretModel().getOffset();
      final int start = offset - presentPrefix.length();
      myEditor.getDocument().replaceString(start, offset, newPrefix);
      myOffsets.clearAdditionalPrefix();
      myEditor.getCaretModel().moveToOffset(start + newPrefix.length());
    })) {
      return;
    }
    withLock(() -> {
      myPresentableArranger.prefixReplaced(this, newPrefix);
      return null;
    });
    refreshUi(true, true);
  }

  @Override
  @Nullable
  public PsiFile getPsiFile() {
    return PsiDocumentManager.getInstance(myProject).getPsiFile(getEditor().getDocument());
  }

  @Override
  public boolean isCompletion() {
    return myArranger instanceof CompletionLookupArrangerImpl;
  }

  @Override
  public PsiElement getPsiElement() {
    PsiFile file = getPsiFile();
    if (file == null) return null;

    int offset = getLookupStart();
    Editor editor = getEditor();
    if (editor instanceof EditorWindow) {
      offset = editor.logicalPositionToOffset(((EditorWindow)editor).hostToInjected(myEditor.offsetToLogicalPosition(offset)));
    }
    if (offset > 0) return file.findElementAt(offset - 1);

    return file.findElementAt(0);
  }

  @Nullable
  private static DocumentWindow getInjectedDocument(Project project, Editor editor, int offset) {
    PsiFile hostFile = PsiDocumentManager.getInstance(project).getPsiFile(editor.getDocument());
    if (hostFile != null) {
      // inspired by com.intellij.codeInsight.editorActions.TypedHandler.injectedEditorIfCharTypedIsSignificant()
      List<DocumentWindow> injected = InjectedLanguageManager.getInstance(project).getCachedInjectedDocumentsInRange(hostFile, TextRange.create(offset, offset));
      for (DocumentWindow documentWindow : injected ) {
        if (documentWindow.isValid() && documentWindow.containsRange(offset, offset)) {
          return documentWindow;
        }
      }
    }
    return null;
  }

  @Override
  @NotNull
  public Editor getEditor() {
    DocumentWindow documentWindow = getInjectedDocument(myProject, myEditor, myEditor.getCaretModel().getOffset());
    if (documentWindow != null) {
      PsiFile injectedFile = PsiDocumentManager.getInstance(myProject).getPsiFile(documentWindow);
      return InjectedLanguageUtil.getInjectedEditorForInjectedFile(myEditor, injectedFile);
    }
    return myEditor;
  }

  @Override
  @NotNull
  public Editor getTopLevelEditor() {
    return myEditor;
  }

  @NotNull
  @Override
  public Project getProject() {
    return myProject;
  }

  @Override
  public boolean isPositionedAboveCaret(){
    return myUi != null && myUi.isPositionedAboveCaret();
  }

  @Override
  public boolean isSelectionTouched() {
    return mySelectionTouched;
  }

  @Override
  public int getLastVisibleIndex() {
    return myList.getLastVisibleIndex();
  }

  @Override
  public List<String> getAdvertisements() {
    return myAdComponent.getAdvertisements();
  }

  @Override
  public void hide(){
    hideLookup(true);
  }

  public void hideLookup(boolean explicitly) {
    ApplicationManager.getApplication().assertIsDispatchThread();

    if (myHidden) return;

    doHide(true, explicitly);
  }

  private void doHide(final boolean fireCanceled, final boolean explicitly) {
    if (myDisposed) {
      LOG.error(formatDisposeTrace());
    }
    else {
      myHidden = true;

      try {
        super.hide();

        Disposer.dispose(this);
        if (myUi != null) {
          myUi.lookupDisposed();
        }

        assert myDisposed;
      }
      catch (Throwable e) {
        LOG.error(e);
      }
    }

    if (fireCanceled) {
      fireLookupCanceled(explicitly);
    }
  }

  public void restorePrefix() {
    myOffsets.restorePrefix();
  }

  private static Throwable staticDisposeTrace = null;
  private Throwable disposeTrace = null;

  public static String getLastLookupDisposeTrace() {
    return ExceptionUtil.getThrowableText(staticDisposeTrace);
  }

  @Override
  public void dispose() {
    ApplicationManager.getApplication().assertIsDispatchThread();
    assert myHidden;
    if (myDisposed) {
      LOG.error(formatDisposeTrace());
      return;
    }

    myOffsets.disposeMarkers();
    disposeTrace = new Throwable();
    myDisposed = true;
    if (LOG.isDebugEnabled()) {
      LOG.debug("Disposing lookup:", disposeTrace);
    }
    //noinspection AssignmentToStaticFieldFromInstanceMethod
    staticDisposeTrace = disposeTrace;
  }

  private String formatDisposeTrace() {
    return ExceptionUtil.getThrowableText(disposeTrace) + "\n============";
  }

  public void refreshUi(boolean mayCheckReused, boolean onExplicitAction) {
    assert !myUpdating;
    LookupElement prevItem = getCurrentItem();
    myUpdating = true;
    try {
      final boolean reused = mayCheckReused && checkReused();
      boolean selectionVisible = isSelectionVisible();
      boolean itemsChanged = updateList(onExplicitAction, reused);
      if (myUi != null) {
        myUi.refreshUi(selectionVisible, itemsChanged, reused, onExplicitAction);
      }
    }
    finally {
      myUpdating = false;
      fireCurrentItemChanged(prevItem, getCurrentItem());
      fireUiRefreshed();
    }
  }

  public void markReused() {
    withLock(() -> myArranger = myArranger.createEmptyCopy());
    requestResize();
  }

  public void addAdvertisement(@NotNull final String text, final @Nullable Color bgColor) {
    if (containsDummyIdentifier(text)) {
      return;
    }

    myAdComponent.addAdvertisement(text, bgColor);
    requestResize();
  }

  public boolean isLookupDisposed() {
    return myDisposed;
  }

  public void checkValid() {
    if (myDisposed) {
      throw new AssertionError("Disposed at: " + formatDisposeTrace());
    }
  }

  private void showItemPopup(JBPopup hint) {
    final Rectangle bounds = getCurrentItemBounds();
    hint.show(new RelativePoint(getComponent(), new Point(bounds.x + bounds.width, bounds.y)));
  }

  @Override
  public boolean showElementActions() {
    if (!isVisible()) return false;

    final LookupElement element = getCurrentItem();
    if (element == null) {
      return false;
    }

    final Collection<LookupElementAction> actions = getActionsFor(element);
    if (actions.isEmpty()) {
      return false;
    }

    showItemPopup(JBPopupFactory.getInstance().createListPopup(new LookupActionsStep(actions, this, element)));
    return true;
  }

  @NotNull
  public Map<LookupElement, List<Pair<String, Object>>> getRelevanceObjects(@NotNull Iterable<LookupElement> items, boolean hideSingleValued) {
    return withLock(() -> myPresentableArranger.getRelevanceObjects(items, hideSingleValued));
  }

  private <T> T withLock(Computable<T> computable) {
    if (ApplicationManager.getApplication().isDispatchThread()) {
      HeavyProcessLatch.INSTANCE.stopThreadPrioritizing();
    }
    synchronized (myArrangerLock) {
      return computable.compute();
    }
  }

  public void setPrefixChangeListener(PrefixChangeListener listener) {
    myPrefixChangeListeners.add(listener);
  }

  public void addPrefixChangeListener(PrefixChangeListener listener, Disposable parentDisposable) {
    ContainerUtil.add(listener, myPrefixChangeListeners, parentDisposable);
  }

  FontPreferences getFontPreferences() {
    return myFontPreferences;
  }

  public enum FocusDegree { FOCUSED, SEMI_FOCUSED, UNFOCUSED }
}<|MERGE_RESOLUTION|>--- conflicted
+++ resolved
@@ -7,6 +7,8 @@
 import com.intellij.codeInsight.completion.*;
 import com.intellij.codeInsight.completion.impl.CamelHumpMatcher;
 import com.intellij.codeInsight.daemon.DaemonCodeAnalyzer;
+import com.intellij.codeInsight.hint.HintManager;
+import com.intellij.codeInsight.hint.HintManagerImpl;
 import com.intellij.codeInsight.lookup.*;
 import com.intellij.codeInsight.lookup.impl.actions.ChooseItemAction;
 import com.intellij.featureStatistics.FeatureUsageTracker;
@@ -259,7 +261,7 @@
   }
 
   @Nullable
-  public Font getCustomFont(LookupElement item, boolean bold) {
+  Font getCustomFont(LookupElement item, boolean bold) {
     Font font = item.getUserData(CUSTOM_FONT_KEY);
     return font == null ? null : bold ? font.deriveFont(Font.BOLD) : font;
   }
@@ -647,8 +649,8 @@
       hideLookup(false);
       return false;
     }
-    if (myUi != null) {
-      myUi.updateLocation();
+    if (isVisible()) {
+      HintManagerImpl.updateLocation(this, myEditor, myUi.calculatePosition().getLocation());
     }
     checkValid();
     return true;
@@ -660,7 +662,10 @@
   }
 
   public boolean isAvailableToUser() {
-    return myUi != null && myUi.isAvailableToUser();
+    if (ApplicationManager.getApplication().isUnitTestMode()) {
+      return myShown;
+    }
+    return isVisible();
   }
 
   @Override
@@ -680,7 +685,7 @@
 
     if (ApplicationManager.getApplication().isUnitTestMode()) return true;
 
-    if (!ApplicationManager.getApplication().isHeadlessEnvironment() && !myEditor.getContentComponent().isShowing()) {
+    if (!myEditor.getContentComponent().isShowing()) {
       hideLookup(false);
       return false;
     }
@@ -689,11 +694,9 @@
     if (Boolean.TRUE.equals(myEditor.getUserData(AutoPopupController.NO_ADS))) {
       myAdComponent.clearAdvertisements();
     }
-    myUi = ((LookupManagerImpl)LookupManager.getInstance(myProject)).createLookupUi(this, myAdComponent, myList, myProject);
+
+    myUi = new LookupUi(this, myAdComponent, myList, myProject);
     myUi.setCalculating(myCalculating);
-<<<<<<< HEAD
-    myUi.show();
-=======
     Point p = myUi.calculatePosition().getLocation();
     if (ScreenReader.isActive()) {
       myList.setFocusable(true);
@@ -714,9 +717,8 @@
     catch (Exception e) {
       LOG.error(e);
     }
->>>>>>> a1e98120
-
-    if (!ApplicationManager.getApplication().isHeadlessEnvironment() && (!isVisible() || !myList.isShowing())) {
+
+    if (!isVisible() || !myList.isShowing()) {
       hideLookup(false);
       return false;
     }
@@ -1052,9 +1054,6 @@
         super.hide();
 
         Disposer.dispose(this);
-        if (myUi != null) {
-          myUi.lookupDisposed();
-        }
 
         assert myDisposed;
       }
@@ -1110,7 +1109,8 @@
       final boolean reused = mayCheckReused && checkReused();
       boolean selectionVisible = isSelectionVisible();
       boolean itemsChanged = updateList(onExplicitAction, reused);
-      if (myUi != null) {
+      if (isVisible()) {
+        LOG.assertTrue(!ApplicationManager.getApplication().isUnitTestMode());
         myUi.refreshUi(selectionVisible, itemsChanged, reused, onExplicitAction);
       }
     }
